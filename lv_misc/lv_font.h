--- conflicted
+++ resolved
@@ -162,23 +162,6 @@
 /**********************
  *      MACROS
  **********************/
-<<<<<<< HEAD
-=======
-#define LV_FONT_DECLARE(font_name) extern lv_font_t font_name;
-
-/**********************
- *  FONT DECLARATION
- **********************/
-
-/*10 px */
-#if USE_LV_FONT_DEJAVU_10
-LV_FONT_DECLARE(lv_font_dejavu_10);
-#endif
-
-#if USE_LV_FONT_DEJAVU_10_LATIN_SUP
-LV_FONT_DECLARE(lv_font_dejavu_10_latin_sup);
-#endif
->>>>>>> dd9324ac
 
 #define LV_FONT_DECLARE(font_name) extern lv_font_t font_name;
 
