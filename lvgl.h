/**
 * @file lvgl.h
 * Include all LittleV GL related headers
 */

#ifndef LVGL_H
#define LVGL_H

#ifdef __cplusplus
extern "C" {
#endif

/*********************
 *      INCLUDES
 *********************/

/*Test misc. module version*/
#include "lv_misc/lv_task.h"

#include "lv_hal/lv_hal.h"

#include "lv_core/lv_obj.h"
#include "lv_core/lv_group.h"
#include "lv_core/lv_vdb.h"

#include "lv_themes/lv_theme.h"

#include "lv_objx/lv_btn.h"
#include "lv_objx/lv_img.h"
#include "lv_objx/lv_label.h"
#include "lv_objx/lv_line.h"
#include "lv_objx/lv_page.h"
#include "lv_objx/lv_cont.h"
#include "lv_objx/lv_list.h"
#include "lv_objx/lv_chart.h"
#include "lv_objx/lv_cb.h"
#include "lv_objx/lv_bar.h"
#include "lv_objx/lv_slider.h"
#include "lv_objx/lv_led.h"
#include "lv_objx/lv_btnm.h"
#include "lv_objx/lv_kb.h"
#include "lv_objx/lv_ddlist.h"
#include "lv_objx/lv_roller.h"
#include "lv_objx/lv_ta.h"
#include "lv_objx/lv_win.h"
#include "lv_objx/lv_tabview.h"
#include "lv_objx/lv_mbox.h"
#include "lv_objx/lv_gauge.h"
#include "lv_objx/lv_lmeter.h"
#include "lv_objx/lv_sw.h"
#include "lv_objx/lv_kb.h"

/*********************
 *      DEFINES
 *********************/
/*Current version of LittlevGL*/
#define LVGL_VERSION_MAJOR   5
<<<<<<< HEAD
#define LVGL_VERSION_MINOR   2
#define LVGL_VERSION_PATCH   0

=======
#define LVGL_VERSION_MINOR   1
#define LVGL_VERSION_PATCH   2
>>>>>>> d7904efc
#define LVGL_VERSION_INFO    "beta"

/**********************
 *      TYPEDEFS
 **********************/

/**********************
 * GLOBAL PROTOTYPES
 **********************/

/**********************
 *      MACROS
 **********************/

#ifdef __cplusplus
}
#endif

#endif /*LVGL_H*/<|MERGE_RESOLUTION|>--- conflicted
+++ resolved
@@ -55,14 +55,8 @@
  *********************/
 /*Current version of LittlevGL*/
 #define LVGL_VERSION_MAJOR   5
-<<<<<<< HEAD
 #define LVGL_VERSION_MINOR   2
 #define LVGL_VERSION_PATCH   0
-
-=======
-#define LVGL_VERSION_MINOR   1
-#define LVGL_VERSION_PATCH   2
->>>>>>> d7904efc
 #define LVGL_VERSION_INFO    "beta"
 
 /**********************
