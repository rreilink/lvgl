/**
 * @file lv_indev_proc.c
 *
 */

/*********************
 *      INCLUDES
 ********************/
#include "lv_indev.h"
#include "lv_disp.h"
#include "lv_obj.h"

#include "../lv_hal/lv_hal_tick.h"
#include "../lv_core/lv_group.h"
#include "../lv_core/lv_refr.h"
#include "../lv_misc/lv_task.h"
#include "../lv_misc/lv_math.h"

/*********************
 *      DEFINES
 *********************/

#if LV_INDEV_DEF_DRAG_THROW <= 0
#warning "LV_INDEV_DRAG_THROW must be greater than 0"
#endif

/**********************
 *      TYPEDEFS
 **********************/

/**********************
 *  STATIC PROTOTYPES
 **********************/

static void indev_pointer_proc(lv_indev_t * i, lv_indev_data_t * data);
static void indev_keypad_proc(lv_indev_t * i, lv_indev_data_t * data);
static void indev_encoder_proc(lv_indev_t * i, lv_indev_data_t * data);
static void indev_button_proc(lv_indev_t * i, lv_indev_data_t * data);
static void indev_proc_press(lv_indev_proc_t * proc);
static void indev_proc_release(lv_indev_proc_t * proc);
static void indev_proc_reset_query_handler(lv_indev_t * indev);
static lv_obj_t * indev_search_obj(const lv_indev_proc_t * proc, lv_obj_t * obj);
static void indev_drag(lv_indev_proc_t * state);
static void indev_drag_throw(lv_indev_proc_t * proc);

/**********************
 *  STATIC VARIABLES
 **********************/
static lv_indev_t * indev_act;

/**********************
 *      MACROS
 **********************/

/**********************
 *   GLOBAL FUNCTIONS
 **********************/

/**
 * Initialize the display input device subsystem
 */
void lv_indev_init(void)
{
    lv_indev_reset(NULL); /*Reset all input devices*/
}

/**
 * Called periodically to read the input devices
 * @param param pointer to and input device to read
 */
void lv_indev_read_task(void * param)
{
    LV_LOG_TRACE("indev read task started");

    lv_indev_data_t data;

    indev_act = param;

    /*Read and process all indevs*/
    if(indev_act->driver.disp == NULL) return; /*Not assigned to any displays*/

    /*Handle reset query before processing the point*/
    indev_proc_reset_query_handler(indev_act);

    if(indev_act->proc.disabled) return;
    bool more_to_read;
    do {
        /*Read the data*/
        more_to_read = lv_indev_read(indev_act, &data);

        /*The active object might deleted even in the read function*/
        indev_proc_reset_query_handler(indev_act);

        indev_act->proc.state = data.state;

        if(indev_act->proc.state == LV_INDEV_STATE_PR) {
            indev_act->driver.disp->last_activity_time = lv_tick_get();
        }
        if(indev_act->driver.type == LV_INDEV_TYPE_POINTER) {
            indev_pointer_proc(indev_act, &data);
        } else if(indev_act->driver.type == LV_INDEV_TYPE_KEYPAD) {
            indev_keypad_proc(indev_act, &data);
        } else if(indev_act->driver.type == LV_INDEV_TYPE_ENCODER) {
            indev_encoder_proc(indev_act, &data);
        } else if(indev_act->driver.type == LV_INDEV_TYPE_BUTTON) {
            indev_button_proc(indev_act, &data);
        }
        /*Handle reset query if it happened in during processing*/
        indev_proc_reset_query_handler(indev_act);
    } while(more_to_read);

    /*End of indev processing, so no act indev*/
    indev_act = NULL;

    LV_LOG_TRACE("indev read task finished");
}

/**
 * Get the currently processed input device. Can be used in action functions too.
 * @return pointer to the currently processed input device or NULL if no input device processing
 * right now
 */
lv_indev_t * lv_indev_get_act(void)
{
    return indev_act;
}

/**
 * Get the type of an input device
 * @param indev pointer to an input device
 * @return the type of the input device from `lv_hal_indev_type_t` (`LV_INDEV_TYPE_...`)
 */
lv_indev_type_t lv_indev_get_type(const lv_indev_t * indev)
{
    if(indev == NULL) return LV_INDEV_TYPE_NONE;

    return indev->driver.type;
}
/**
 * Reset one or all input devices
 * @param indev pointer to an input device to reset or NULL to reset all of them
 */
void lv_indev_reset(lv_indev_t * indev)
{
    if(indev)
        indev->proc.reset_query = 1;
    else {
        lv_indev_t * i = lv_indev_get_next(NULL);
        while(i) {
            i->proc.reset_query = 1;

            i = lv_indev_get_next(i);
        }
    }
}

/**
 * Reset the long press state of an input device
 * @param indev pointer to an input device
 */
void lv_indev_reset_long_press(lv_indev_t * indev)
{
    indev->proc.long_pr_sent         = 0;
    indev->proc.longpr_rep_timestamp = lv_tick_get();
    indev->proc.pr_timestamp         = lv_tick_get();
}

/**
 * Enable or disable an input devices
 * @param indev pointer to an input device
 * @param en true: enable; false: disable
 */
void lv_indev_enable(lv_indev_t * indev, bool en)
{
    if(!indev) return;

    indev->proc.disabled = en ? 1 : 0;
}

/**
 * Set a cursor for a pointer input device (for LV_INPUT_TYPE_POINTER and LV_INPUT_TYPE_BUTTON)
 * @param indev pointer to an input device
 * @param cur_obj pointer to an object to be used as cursor
 */
void lv_indev_set_cursor(lv_indev_t * indev, lv_obj_t * cur_obj)
{
    if(indev->driver.type != LV_INDEV_TYPE_POINTER) return;

    indev->cursor = cur_obj;
    lv_obj_set_parent(indev->cursor, lv_disp_get_layer_sys(indev->driver.disp));
    lv_obj_set_pos(indev->cursor, indev->proc.types.pointer.act_point.x,
                   indev->proc.types.pointer.act_point.y);
}

#if LV_USE_GROUP
/**
 * Set a destination group for a keypad input device (for LV_INDEV_TYPE_KEYPAD)
 * @param indev pointer to an input device
 * @param group point to a group
 */
void lv_indev_set_group(lv_indev_t * indev, lv_group_t * group)
{
    if(indev->driver.type == LV_INDEV_TYPE_KEYPAD || indev->driver.type == LV_INDEV_TYPE_ENCODER) {
        indev->group = group;
    }
}
#endif

/**
 * Set the an array of points for LV_INDEV_TYPE_BUTTON.
 * These points will be assigned to the buttons to press a specific point on the screen
 * @param indev pointer to an input device
 * @param group point to a group
 */
void lv_indev_set_button_points(lv_indev_t * indev, const lv_point_t * points)
{
    if(indev->driver.type == LV_INDEV_TYPE_BUTTON) {
        indev->btn_points = points;
    }
}

/**
 * Set feedback callback for indev.
 * @param indev pointer to an input device
 * @param feedback feedback callback
 */
void lv_indev_set_feedback(lv_indev_t * indev, lv_indev_feedback_t feedback)
{
    indev->feedback = feedback;
}

/**
 * Get the last point of an input device (for LV_INDEV_TYPE_POINTER and LV_INDEV_TYPE_BUTTON)
 * @param indev pointer to an input device
 * @param point pointer to a point to store the result
 */
void lv_indev_get_point(const lv_indev_t * indev, lv_point_t * point)
{
    if(indev->driver.type != LV_INDEV_TYPE_POINTER && indev->driver.type != LV_INDEV_TYPE_BUTTON) {
        point->x = -1;
        point->y = -1;
    } else {
        point->x = indev->proc.types.pointer.act_point.x;
        point->y = indev->proc.types.pointer.act_point.y;
    }
}

/**
 * Get the last pressed key of an input device (for LV_INDEV_TYPE_KEYPAD)
 * @param indev pointer to an input device
 * @return the last pressed key (0 on error)
 */
uint32_t lv_indev_get_key(const lv_indev_t * indev)
{
    if(indev->driver.type != LV_INDEV_TYPE_KEYPAD)
        return 0;
    else
        return indev->proc.types.keypad.last_key;
}

/**
 * Check if there is dragging with an input device or not (for LV_INDEV_TYPE_POINTER and
 * LV_INDEV_TYPE_BUTTON)
 * @param indev pointer to an input device
 * @return true: drag is in progress
 */
bool lv_indev_is_dragging(const lv_indev_t * indev)
{
    if(indev == NULL) return false;
    if(indev->driver.type != LV_INDEV_TYPE_POINTER && indev->driver.type != LV_INDEV_TYPE_BUTTON)
        return false;
    return indev->proc.types.pointer.drag_in_prog == 0 ? false : true;
}

/**
 * Get the types.pointer.vector of dragging of an input device (for LV_INDEV_TYPE_POINTER and
 * LV_INDEV_TYPE_BUTTON)
 * @param indev pointer to an input device
 * @param point pointer to a point to store the types.pointer.vector
 */
void lv_indev_get_vect(const lv_indev_t * indev, lv_point_t * point)
{
    if(indev == NULL) {
        point->x = 0;
        point->y = 0;
        return;
    }

    if(indev->driver.type != LV_INDEV_TYPE_POINTER && indev->driver.type != LV_INDEV_TYPE_BUTTON) {
        point->x = 0;
        point->y = 0;
    } else {
        point->x = indev->proc.types.pointer.vect.x;
        point->y = indev->proc.types.pointer.vect.y;
    }
}

/**
 * Get feedback callback for indev.
 * @param indev pointer to an input device
 * @return feedback callback
 */
lv_indev_feedback_t lv_indev_get_feedback(const lv_indev_t * indev)
{
    return indev->feedback;
}

/**
 * Do nothing until the next release
 * @param indev pointer to an input device
 */
void lv_indev_wait_release(lv_indev_t * indev)
{
    indev->proc.wait_until_release = 1;
}

/**
 * Get a pointer to the indev read task to
 * modify its parameters with `lv_task_...` functions.
 * @param indev pointer to an input device
 * @return pointer to the indev read refresher task. (NULL on error)
 */
lv_task_t * lv_indev_get_read_task(lv_disp_t * indev)
{
    if(!indev) {
        LV_LOG_WARN("lv_indev_get_read_task: indev was NULL");
        return NULL;
    }

    return indev->refr_task;
}

/**********************
 *   STATIC FUNCTIONS
 **********************/

/**
 * Process a new point from LV_INDEV_TYPE_POINTER input device
 * @param i pointer to an input device
 * @param data pointer to the data read from the input device
 */
static void indev_pointer_proc(lv_indev_t * i, lv_indev_data_t * data)
{
    /*Move the cursor if set and moved*/
    if(i->cursor != NULL && (i->proc.types.pointer.last_point.x != data->point.x ||
                             i->proc.types.pointer.last_point.y != data->point.y)) {
        lv_obj_set_pos(i->cursor, data->point.x, data->point.y);
    }

    i->proc.types.pointer.act_point.x = data->point.x;
    i->proc.types.pointer.act_point.y = data->point.y;

    if(i->proc.state == LV_INDEV_STATE_PR) {
        indev_proc_press(&i->proc);
    } else {
        indev_proc_release(&i->proc);
    }

    i->proc.types.pointer.last_point.x = i->proc.types.pointer.act_point.x;
    i->proc.types.pointer.last_point.y = i->proc.types.pointer.act_point.y;
}

/**
 * Process a new point from LV_INDEV_TYPE_KEYPAD input device
 * @param i pointer to an input device
 * @param data pointer to the data read from the input device
 */
static void indev_keypad_proc(lv_indev_t * i, lv_indev_data_t * data)
{
#if LV_USE_GROUP
    if(data->state == LV_INDEV_STATE_PR && i->proc.wait_until_release) return;

    if(i->proc.wait_until_release) {
        i->proc.wait_until_release      = 0;
        i->proc.pr_timestamp            = 0;
        i->proc.long_pr_sent            = 0;
        i->proc.types.keypad.last_state = LV_INDEV_STATE_REL; /*To skip the processing of release*/
    }

    lv_group_t * g = i->group;
    if(g == NULL) return;

    lv_obj_t * focused = lv_group_get_focused(g);
    if(focused == NULL) return;

    /*Save the last key to compare it with the current latter on RELEASE*/
    uint32_t prev_key = i->proc.types.keypad.last_key;

    /* Save the last key.
     * It must be done here else `lv_indev_get_key` will return the last key in events and signals*/
    i->proc.types.keypad.last_key = data->key;

    /* Save the previous state so we can detect state changes below and also set the last state now
     * so if any signal/event handler on the way returns `LV_RES_INV` the last state is remembered
     * for the next time*/
    uint32_t prev_state             = i->proc.types.keypad.last_state;
    i->proc.types.keypad.last_state = data->state;

    /*Key press happened*/
    if(data->state == LV_INDEV_STATE_PR && prev_state == LV_INDEV_STATE_REL) {
        i->proc.pr_timestamp = lv_tick_get();

        /*Simulate a press on the object if ENTER was pressed*/
        if(data->key == LV_GROUP_KEY_ENTER) {
            /*Send the ENTER as a normal KEY*/
            lv_group_send_data(g, LV_GROUP_KEY_ENTER);

            focused->signal_cb(focused, LV_SIGNAL_PRESSED, NULL);
            if(i->proc.reset_query) return; /*The object might be deleted*/
            lv_event_send(focused, LV_EVENT_PRESSED, NULL);
<<<<<<< HEAD
            if(i->proc.reset_query) return;     /*The object might be deleted*/
        }
        else if(data->key == LV_GROUP_KEY_ESC) {
            /*Send the ESC as a normal KEY*/
            lv_group_send_data(g, LV_GROUP_KEY_ESC);
=======
            if(i->proc.reset_query) return; /*The object might be deleted*/
>>>>>>> d6088f2b

            lv_event_send(focused, LV_EVENT_CANCEL, NULL);
            if(i->proc.reset_query) return;     /*The object might be deleted*/
        }
        /*Move the focus on NEXT*/
        else if(data->key == LV_GROUP_KEY_NEXT) {
            lv_group_set_editing(g,
                                 false); /*Editing is not used by KEYPAD is be sure it is disabled*/
            lv_group_focus_next(g);
            if(i->proc.reset_query) return; /*The object might be deleted*/
        }
        /*Move the focus on PREV*/
        else if(data->key == LV_GROUP_KEY_PREV) {
            lv_group_set_editing(g,
                                 false); /*Editing is not used by KEYPAD is be sure it is disabled*/
            lv_group_focus_prev(g);
            if(i->proc.reset_query) return; /*The object might be deleted*/
        }
        /*Just send other keys to the object (e.g. 'A' or `LV_GROUP_KEY_RIGHT`)*/
        else {
            lv_group_send_data(g, data->key);
        }
    }
    /*Pressing*/
    else if(data->state == LV_INDEV_STATE_PR && prev_state == LV_INDEV_STATE_PR) {
        /*Long press time has elapsed?*/
        if(i->proc.long_pr_sent == 0 &&
           lv_tick_elaps(i->proc.pr_timestamp) > i->driver.long_press_time) {
            i->proc.long_pr_sent = 1;
            if(data->key == LV_GROUP_KEY_ENTER) {
                i->proc.longpr_rep_timestamp = lv_tick_get();
                focused->signal_cb(focused, LV_SIGNAL_LONG_PRESS, NULL);
                if(i->proc.reset_query) return; /*The object might be deleted*/
                lv_event_send(focused, LV_EVENT_LONG_PRESSED, NULL);
                if(i->proc.reset_query) return; /*The object might be deleted*/
            }
        }
        /*Long press repeated time has elapsed?*/
        else if(i->proc.long_pr_sent != 0 &&
                lv_tick_elaps(i->proc.longpr_rep_timestamp) > i->driver.long_press_rep_time) {

            i->proc.longpr_rep_timestamp = lv_tick_get();

            /*Send LONG_PRESS_REP on ENTER*/
            if(data->key == LV_GROUP_KEY_ENTER) {
                focused->signal_cb(focused, LV_SIGNAL_LONG_PRESS_REP, NULL);
                if(i->proc.reset_query) return; /*The object might be deleted*/
                lv_event_send(focused, LV_EVENT_LONG_PRESSED_REPEAT, NULL);
                if(i->proc.reset_query) return; /*The object might be deleted*/
            }
            /*Move the focus on NEXT again*/
            else if(data->key == LV_GROUP_KEY_NEXT) {
                lv_group_set_editing(
                    g, false); /*Editing is not used by KEYPAD is be sure it is disabled*/
                lv_group_focus_next(g);
                if(i->proc.reset_query) return; /*The object might be deleted*/
            }
            /*Move the focus on PREV again*/
            else if(data->key == LV_GROUP_KEY_PREV) {
                lv_group_set_editing(
                    g, false); /*Editing is not used by KEYPAD is be sure it is disabled*/
                lv_group_focus_prev(g);
                if(i->proc.reset_query) return; /*The object might be deleted*/
            }
            /*Just send other keys again to the object (e.g. 'A' or `LV_GORUP_KEY_RIGHT)*/
            else {
                lv_group_send_data(g, data->key);
                if(i->proc.reset_query) return; /*The object might be deleted*/
            }
        }
    }
    /*Release happened*/
    else if(data->state == LV_INDEV_STATE_REL && prev_state == LV_INDEV_STATE_PR) {
        /*The user might clear the key when it was released. Always release the pressed key*/
        data->key = prev_key;
        if(data->key == LV_GROUP_KEY_ENTER) {

            focused->signal_cb(focused, LV_SIGNAL_RELEASED, NULL);
            if(i->proc.reset_query) return; /*The object might be deleted*/

            if(i->proc.long_pr_sent == 0) {
                lv_event_send(focused, LV_EVENT_SHORT_CLICKED, NULL);
            }

            lv_event_send(focused, LV_EVENT_CLICKED, NULL);
            if(i->proc.reset_query) return; /*The object might be deleted*/

            lv_event_send(focused, LV_EVENT_RELEASED, NULL);
            if(i->proc.reset_query) return; /*The object might be deleted*/
        }
        i->proc.pr_timestamp = 0;
        i->proc.long_pr_sent = 0;
    }
#else
    (void)data; /*Unused*/
    (void)i;    /*Unused*/
#endif
}

/**
 * Process a new point from LV_INDEV_TYPE_ENCODER input device
 * @param i pointer to an input device
 * @param data pointer to the data read from the input device
 */
static void indev_encoder_proc(lv_indev_t * i, lv_indev_data_t * data)
{
#if LV_USE_GROUP

    if(data->state == LV_INDEV_STATE_PR && i->proc.wait_until_release) return;

    if(i->proc.wait_until_release) {
        i->proc.wait_until_release      = 0;
        i->proc.pr_timestamp            = 0;
        i->proc.long_pr_sent            = 0;
        i->proc.types.keypad.last_state = LV_INDEV_STATE_REL; /*To skip the processing of release*/
    }

    lv_group_t * g = i->group;
    if(g == NULL) return;

    lv_obj_t * focused = lv_group_get_focused(g);
    if(focused == NULL) return;

    /*Process the steps first. They are valid only with released button*/
    if(data->state == LV_INDEV_STATE_REL) {
        /*In edit mode send LEFT/RIGHT keys*/
        if(lv_group_get_editing(g)) {
            int32_t s;
            if(data->enc_diff < 0) {
                for(s = 0; s < -data->enc_diff; s++) lv_group_send_data(g, LV_GROUP_KEY_LEFT);
            } else if(data->enc_diff > 0) {
                for(s = 0; s < data->enc_diff; s++) lv_group_send_data(g, LV_GROUP_KEY_RIGHT);
            }
        }
        /*In navigate mode focus on the next/prev objects*/
        else {
            int32_t s;
            if(data->enc_diff < 0) {
                for(s = 0; s < -data->enc_diff; s++) lv_group_focus_prev(g);
            } else if(data->enc_diff > 0) {
                for(s = 0; s < data->enc_diff; s++) lv_group_focus_next(g);
            }
        }
    }

    /*Refresh the focused object. It might change due to lv_group_focus_prev/next*/
    focused = lv_group_get_focused(g);
    if(focused == NULL) return;

    /*Button press happened*/
    if(data->state == LV_INDEV_STATE_PR && i->proc.types.keypad.last_state == LV_INDEV_STATE_REL) {
        bool editable = false;
        focused->signal_cb(focused, LV_SIGNAL_GET_EDITABLE, &editable);

        i->proc.pr_timestamp = lv_tick_get();
        if(lv_group_get_editing(g) == true || editable == false) {
            focused->signal_cb(focused, LV_SIGNAL_PRESSED, NULL);
            if(i->proc.reset_query) return; /*The object might be deleted*/

            lv_event_send(focused, LV_EVENT_PRESSED, NULL);
            if(i->proc.reset_query) return; /*The object might be deleted*/
        }
    }
    /*Pressing*/
    else if(data->state == LV_INDEV_STATE_PR &&
            i->proc.types.keypad.last_state == LV_INDEV_STATE_PR) {
        if(i->proc.long_pr_sent == 0 &&
           lv_tick_elaps(i->proc.pr_timestamp) > i->driver.long_press_time) {
            bool editable = false;
            focused->signal_cb(focused, LV_SIGNAL_GET_EDITABLE, &editable);

            /*On enter long press toggle edit mode.*/
            if(editable) {
                /*Don't leave edit mode if there is only one object (nowhere to navigate)*/
                if(lv_ll_is_empty(&g->obj_ll) == false) {
                    lv_group_set_editing(g, lv_group_get_editing(g)
                                                ? false
                                                : true); /*Toggle edit mode on long press*/
                }
            }
            /*If not editable then just send a long press signal*/
            else {
                focused->signal_cb(focused, LV_SIGNAL_LONG_PRESS, NULL);
                if(i->proc.reset_query) return; /*The object might be deleted*/
                lv_event_send(focused, LV_EVENT_LONG_PRESSED, NULL);
                if(i->proc.reset_query) return; /*The object might be deleted*/
            }
            i->proc.long_pr_sent = 1;
        }
    }
    /*Release happened*/
    else if(data->state == LV_INDEV_STATE_REL &&
            i->proc.types.keypad.last_state == LV_INDEV_STATE_PR) {

        bool editable = false;
        focused->signal_cb(focused, LV_SIGNAL_GET_EDITABLE, &editable);

        /*The button was released on a non-editable object. Just send enter*/
        if(editable == false) {
            focused->signal_cb(focused, LV_SIGNAL_RELEASED, NULL);
            if(i->proc.reset_query) return; /*The object might be deleted*/

            if(i->proc.long_pr_sent == 0) lv_event_send(focused, LV_EVENT_SHORT_CLICKED, NULL);
            if(i->proc.reset_query) return; /*The object might be deleted*/

            lv_event_send(focused, LV_EVENT_CLICKED, NULL);
            if(i->proc.reset_query) return; /*The object might be deleted*/

            lv_event_send(focused, LV_EVENT_RELEASED, NULL);
            if(i->proc.reset_query) return; /*The object might be deleted*/
        }
        /*An object is being edited and the button is released. */
        else if(g->editing) {
            /*Ignore long pressed enter release because it comes from mode switch*/
            if(!i->proc.long_pr_sent || lv_ll_is_empty(&g->obj_ll)) {
                focused->signal_cb(focused, LV_SIGNAL_RELEASED, NULL);
                if(i->proc.reset_query) return; /*The object might be deleted*/

                lv_event_send(focused, LV_EVENT_SHORT_CLICKED, NULL);
                if(i->proc.reset_query) return; /*The object might be deleted*/

                lv_event_send(focused, LV_EVENT_CLICKED, NULL);
                if(i->proc.reset_query) return; /*The object might be deleted*/

                lv_event_send(focused, LV_EVENT_RELEASED, NULL);
                if(i->proc.reset_query) return; /*The object might be deleted*/

                lv_group_send_data(g, LV_GROUP_KEY_ENTER);
            }
        }
        /*If the focused object is editable and now in navigate mode then on enter switch edit
           mode*/
        else if(editable && !g->editing && !i->proc.long_pr_sent) {
            lv_group_set_editing(g, true); /*Set edit mode*/
        }

        i->proc.pr_timestamp = 0;
        i->proc.long_pr_sent = 0;
    }

    i->proc.types.keypad.last_state = data->state;
    i->proc.types.keypad.last_key   = data->key;
#else
    (void)data; /*Unused*/
    (void)i;    /*Unused*/
#endif
}

/**
 * Process new points from a input device. indev->state.pressed has to be set
 * @param indev pointer to an input device state
 * @param x x coordinate of the next point
 * @param y y coordinate of the next point
 */
static void indev_button_proc(lv_indev_t * i, lv_indev_data_t * data)
{
    i->proc.types.pointer.act_point.x = i->btn_points[data->btn_id].x;
    i->proc.types.pointer.act_point.y = i->btn_points[data->btn_id].y;

    /*Still the same point is pressed*/
    if(i->proc.types.pointer.last_point.x == i->proc.types.pointer.act_point.x &&
       i->proc.types.pointer.last_point.y == i->proc.types.pointer.act_point.y &&
       data->state == LV_INDEV_STATE_PR) {
        indev_proc_press(&i->proc);
    } else {
        /*If a new point comes always make a release*/
        indev_proc_release(&i->proc);
    }

    i->proc.types.pointer.last_point.x = i->proc.types.pointer.act_point.x;
    i->proc.types.pointer.last_point.y = i->proc.types.pointer.act_point.y;
}

/**
 * Process the pressed state of LV_INDEV_TYPE_POINER input devices
 * @param indev pointer to an input device 'proc'
 * @return LV_RES_OK: no indev reset required; LV_RES_INV: indev reset is required
 */
static void indev_proc_press(lv_indev_proc_t * proc)
{
    lv_obj_t * pr_obj = proc->types.pointer.act_obj;

    if(proc->wait_until_release != 0) return;

    lv_disp_t * disp = indev_act->driver.disp;

    /*If there is no last object then search*/
    if(proc->types.pointer.act_obj == NULL) {
        pr_obj = indev_search_obj(proc, lv_disp_get_layer_sys(disp));
        if(pr_obj == NULL) pr_obj = indev_search_obj(proc, lv_disp_get_layer_top(disp));
        if(pr_obj == NULL) pr_obj = indev_search_obj(proc, lv_disp_get_scr_act(disp));
    }
    /*If there is last object but it is not dragged and not protected also search*/
    else if(proc->types.pointer.drag_in_prog == 0 &&
            lv_obj_is_protected(proc->types.pointer.act_obj, LV_PROTECT_PRESS_LOST) ==
                false) { /*Now types.pointer.act_obj != NULL*/
        pr_obj = indev_search_obj(proc, lv_disp_get_layer_sys(disp));
        if(pr_obj == NULL) pr_obj = indev_search_obj(proc, lv_disp_get_layer_top(disp));
        if(pr_obj == NULL) pr_obj = indev_search_obj(proc, lv_disp_get_scr_act(disp));
    }
    /*If a dragable or a protected object was the last then keep it*/
    else {
    }

    /*If a new object was found reset some variables and send a pressed signal*/
    if(pr_obj != proc->types.pointer.act_obj) {

        proc->types.pointer.last_point.x = proc->types.pointer.act_point.x;
        proc->types.pointer.last_point.y = proc->types.pointer.act_point.y;

        /*If a new object found the previous was lost, so send a signal*/
        if(proc->types.pointer.act_obj != NULL) {
            proc->types.pointer.act_obj->signal_cb(proc->types.pointer.act_obj,
                                                   LV_SIGNAL_PRESS_LOST, indev_act);
            if(proc->reset_query) return; /*The object might be deleted*/
            lv_event_send(proc->types.pointer.act_obj, LV_EVENT_PRESS_LOST, NULL);
            if(proc->reset_query) return; /*The object might be deleted*/
        }

        proc->types.pointer.act_obj = pr_obj; /*Save the pressed object*/
        proc->types.pointer.last_obj =
            proc->types.pointer.act_obj; /*Refresh the types.pointer.last_obj*/

        if(proc->types.pointer.act_obj != NULL) {
            /* Save the time when the obj pressed.
             * It is necessary to count the long press time.*/
            proc->pr_timestamp                 = lv_tick_get();
            proc->long_pr_sent                 = 0;
            proc->types.pointer.drag_limit_out = 0;
            proc->types.pointer.drag_in_prog   = 0;
            proc->types.pointer.drag_sum.x     = 0;
            proc->types.pointer.drag_sum.y     = 0;
            proc->types.pointer.vect.x         = 0;
            proc->types.pointer.vect.y         = 0;

            /*Search for 'top' attribute*/
            lv_obj_t * i        = proc->types.pointer.act_obj;
            lv_obj_t * last_top = NULL;
            while(i != NULL) {
                if(i->top != 0) last_top = i;
                i = lv_obj_get_parent(i);
            }

            if(last_top != NULL) {
                /*Move the last_top object to the foreground*/
                lv_obj_t * par = lv_obj_get_parent(last_top);
                /*After list change it will be the new head*/
                lv_ll_chg_list(&par->child_ll, &par->child_ll, last_top);
                lv_obj_invalidate(last_top);
            }

            /*Send a signal about the press*/
            proc->types.pointer.act_obj->signal_cb(proc->types.pointer.act_obj, LV_SIGNAL_PRESSED,
                                                   indev_act);
            if(proc->reset_query) return; /*The object might be deleted*/
            lv_event_send(proc->types.pointer.act_obj, LV_EVENT_PRESSED, NULL);
            if(proc->reset_query) return; /*The object might be deleted*/
        }
    }

    /*Calculate the types.pointer.vector*/
    proc->types.pointer.vect.x = proc->types.pointer.act_point.x - proc->types.pointer.last_point.x;
    proc->types.pointer.vect.y = proc->types.pointer.act_point.y - proc->types.pointer.last_point.y;

    proc->types.pointer.drag_throw_vect.x = (proc->types.pointer.drag_throw_vect.x * 5) >> 3;
    proc->types.pointer.drag_throw_vect.y = (proc->types.pointer.drag_throw_vect.y * 5) >> 3;

    if(proc->types.pointer.drag_throw_vect.x < 0)
        proc->types.pointer.drag_throw_vect.x++;
    else if(proc->types.pointer.drag_throw_vect.x > 0)
        proc->types.pointer.drag_throw_vect.x--;

    if(proc->types.pointer.drag_throw_vect.y < 0)
        proc->types.pointer.drag_throw_vect.y++;
    else if(proc->types.pointer.drag_throw_vect.y > 0)
        proc->types.pointer.drag_throw_vect.y--;

    proc->types.pointer.drag_throw_vect.x += (proc->types.pointer.vect.x * 4) >> 3;
    proc->types.pointer.drag_throw_vect.y += (proc->types.pointer.vect.y * 4) >> 3;

    /*If there is active object and it can be dragged run the drag*/
    if(proc->types.pointer.act_obj != NULL) {
        proc->types.pointer.act_obj->signal_cb(proc->types.pointer.act_obj, LV_SIGNAL_PRESSING,
                                               indev_act);
        if(proc->reset_query) return; /*The object might be deleted*/
        lv_event_send(proc->types.pointer.act_obj, LV_EVENT_PRESSING, NULL);
        if(proc->reset_query) return; /*The object might be deleted*/

        indev_drag(proc);
        if(proc->reset_query != 0) return;

        /*If there is no drag then check for long press time*/
        if(proc->types.pointer.drag_in_prog == 0 && proc->long_pr_sent == 0) {
            /*Send a signal about the long press if enough time elapsed*/
            if(lv_tick_elaps(proc->pr_timestamp) > indev_act->driver.long_press_time) {
                pr_obj->signal_cb(pr_obj, LV_SIGNAL_LONG_PRESS, indev_act);
                if(proc->reset_query) return; /*The object might be deleted*/
                lv_event_send(pr_obj, LV_EVENT_LONG_PRESSED, NULL);
                if(proc->reset_query) return; /*The object might be deleted*/

                /*Mark the signal sending to do not send it again*/
                proc->long_pr_sent = 1;

                /*Save the long press time stamp for the long press repeat handler*/
                proc->longpr_rep_timestamp = lv_tick_get();
            }
        }
        /*Send long press repeated signal*/
        if(proc->types.pointer.drag_in_prog == 0 && proc->long_pr_sent == 1) {
            /*Send a signal about the long press repeate if enough time elapsed*/
            if(lv_tick_elaps(proc->longpr_rep_timestamp) > indev_act->driver.long_press_rep_time) {
                pr_obj->signal_cb(pr_obj, LV_SIGNAL_LONG_PRESS_REP, indev_act);
                if(proc->reset_query) return; /*The object might be deleted*/
                lv_event_send(pr_obj, LV_EVENT_LONG_PRESSED_REPEAT, NULL);
                if(proc->reset_query) return; /*The object might be deleted*/
                proc->longpr_rep_timestamp = lv_tick_get();
            }
        }
    }
}

/**
 * Process the released state of LV_INDEV_TYPE_POINER input devices
 * @param proc pointer to an input device 'proc'
 */
static void indev_proc_release(lv_indev_proc_t * proc)
{
    if(proc->wait_until_release != 0) {
        proc->types.pointer.act_obj  = NULL;
        proc->types.pointer.last_obj = NULL;
        proc->pr_timestamp           = 0;
        proc->longpr_rep_timestamp   = 0;
        proc->wait_until_release     = 0;
    }

    /*Forget the act obj and send a released signal */
    if(proc->types.pointer.act_obj) {
        /* If the object was protected against press lost then it possible that
         * the object is already not pressed but still it is the `act_obj`.
         * In this case send the `LV_SIGNAL_RELEASED/CLICKED` instead of `LV_SIGNAL_PRESS_LOST` if
         * the indev is ON the `types.pointer.act_obj` */
        if(lv_obj_is_protected(proc->types.pointer.act_obj, LV_PROTECT_PRESS_LOST)) {
            proc->types.pointer.act_obj->signal_cb(proc->types.pointer.act_obj, LV_SIGNAL_RELEASED,
                                                   indev_act);
            if(proc->reset_query) return; /*The object might be deleted*/

            if(proc->types.pointer.drag_in_prog == 0) {
                if(proc->long_pr_sent == 0) {
                    lv_event_send(proc->types.pointer.act_obj, LV_EVENT_SHORT_CLICKED, NULL);
                    if(proc->reset_query) return; /*The object might be deleted*/
                }

                lv_event_send(proc->types.pointer.act_obj, LV_EVENT_CLICKED, NULL);
                if(proc->reset_query) return; /*The object might be deleted*/
            }

            lv_event_send(proc->types.pointer.act_obj, LV_EVENT_RELEASED, NULL);
            if(proc->reset_query) return; /*The object might be deleted*/
        }
        /* The simple case: `act_obj` was not protected against press lost.
         * If it is already not pressed then was `indev_proc_press` would set `act_obj = NULL`*/
        else {
            proc->types.pointer.act_obj->signal_cb(proc->types.pointer.act_obj, LV_SIGNAL_RELEASED,
                                                   indev_act);
            if(proc->reset_query) return; /*The object might be deleted*/

            if(proc->long_pr_sent == 0 && proc->types.pointer.drag_in_prog == 0) {
                lv_event_send(proc->types.pointer.act_obj, LV_EVENT_SHORT_CLICKED, NULL);
                if(proc->reset_query) return; /*The object might be deleted*/
            }

            lv_event_send(proc->types.pointer.act_obj, LV_EVENT_CLICKED, NULL);
            if(proc->reset_query) return; /*The object might be deleted*/

            lv_event_send(proc->types.pointer.act_obj, LV_EVENT_RELEASED, NULL);
            if(proc->reset_query) return; /*The object might be deleted*/
        }

        if(proc->reset_query != 0) return;

            /*Handle click focus*/
#if LV_USE_GROUP
        /*Edit mode is not used by POINTER devices. So leave edit mode if we are in it*/
        lv_group_t * g = lv_obj_get_group(proc->types.pointer.act_obj);
        if(lv_group_get_editing(g)) lv_group_set_editing(g, false);

        /*Check, if the parent is in a group focus on it.*/
        if(lv_obj_is_protected(proc->types.pointer.act_obj, LV_PROTECT_CLICK_FOCUS) ==
           false) { /*Respect the click focus protection*/
            lv_obj_t * parent = proc->types.pointer.act_obj;

            while(g == NULL) {
                parent = lv_obj_get_parent(parent);
                if(parent == NULL) break;
                if(lv_obj_is_protected(
                       parent,
                       LV_PROTECT_CLICK_FOCUS)) { /*Ignore is the protected against click focus*/
                    parent = NULL;
                    break;
                }
                g = lv_obj_get_group(parent);
            }

            /* If a pareit is in a group make it focused.
             * `LV_EVENT_FOCUSED/DEFOCUSED` will be sent by `lv_group_focus_obj`*/
            if(g && parent) {
                if(lv_group_get_click_focus(g)) {
                    lv_group_focus_obj(parent);
                }
            }
        }
#endif

        /* Send defocus to the lastly "active" object and foucus to the new one.
         * If the one of them is in group then it possible that `lv_group_focus_obj` alraedy sent
         * a focus/defucus signal because of `click focus`*/
        if(proc->types.pointer.last_pressed != proc->types.pointer.act_obj) {
            lv_event_send(proc->types.pointer.last_pressed, LV_EVENT_DEFOCUSED, NULL);
            if(proc->reset_query)
                return; /*Not so strict as it's only the previous object and indev not uses it.*/

            lv_event_send(proc->types.pointer.act_obj, LV_EVENT_FOCUSED, NULL);
            if(proc->reset_query) return; /*The object might be deleted*/

            proc->types.pointer.last_pressed = proc->types.pointer.act_obj;
        }

        if(proc->reset_query != 0) return;
        proc->types.pointer.act_obj = NULL;
        proc->pr_timestamp          = 0;
        proc->longpr_rep_timestamp  = 0;
    }

    /*The reset can be set in the signal function.
     * In case of reset query ignore the remaining parts.*/
    if(proc->types.pointer.last_obj != NULL && proc->reset_query == 0) {
        indev_drag_throw(proc);
        if(proc->reset_query != 0) return;
    }
}

/**
 * Process a new point from LV_INDEV_TYPE_BUTTON input device
 * @param i pointer to an input device
 * @param data pointer to the data read from the input device
 * Reset input device if a reset query has been sent to it
 * @param indev pointer to an input device
 */
static void indev_proc_reset_query_handler(lv_indev_t * indev)
{
    if(indev->proc.reset_query) {
        indev->proc.types.pointer.act_obj           = NULL;
        indev->proc.types.pointer.last_obj          = NULL;
        indev->proc.types.pointer.last_pressed      = NULL;
        indev->proc.types.pointer.drag_limit_out    = 0;
        indev->proc.types.pointer.drag_in_prog      = 0;
        indev->proc.long_pr_sent                    = 0;
        indev->proc.pr_timestamp                    = 0;
        indev->proc.longpr_rep_timestamp            = 0;
        indev->proc.types.pointer.drag_sum.x        = 0;
        indev->proc.types.pointer.drag_sum.y        = 0;
        indev->proc.types.pointer.drag_throw_vect.x = 0;
        indev->proc.types.pointer.drag_throw_vect.y = 0;
        indev->proc.reset_query                     = 0;
    }
}
/**
 * Search the most top, clickable object on the last point of an input device
 * @param proc pointer to  the `lv_indev_proc_t` part of the input device
 * @param obj pointer to a start object, typically the screen
 * @return pointer to the found object or NULL if there was no suitable object
 */
static lv_obj_t * indev_search_obj(const lv_indev_proc_t * proc, lv_obj_t * obj)
{
    lv_obj_t * found_p = NULL;

    /*If the point is on this object*/
    /*Check its children too*/
    if(lv_area_is_point_on(&obj->coords, &proc->types.pointer.act_point)) {
        lv_obj_t * i;

        LV_LL_READ(obj->child_ll, i)
        {
            found_p = indev_search_obj(proc, i);

            /*If a child was found then break*/
            if(found_p != NULL) {
                break;
            }
        }

        /*If then the children was not ok, and this obj is clickable
         * and it or its parent is not hidden then save this object*/
        if(found_p == NULL && lv_obj_get_click(obj) != false) {
            lv_obj_t * hidden_i = obj;
            while(hidden_i != NULL) {
                if(lv_obj_get_hidden(hidden_i) == true) break;
                hidden_i = lv_obj_get_parent(hidden_i);
            }
            /*No parent found with hidden == true*/
            if(hidden_i == NULL) found_p = obj;
        }
    }

    return found_p;
}

/**
 * Handle the dragging of indev_proc_p->types.pointer.act_obj
 * @param indev pointer to a input device state
 */
static void indev_drag(lv_indev_proc_t * state)
{
    lv_obj_t * drag_obj = state->types.pointer.act_obj;

    /*If drag parent is active check recursively the drag_parent attribute*/
    while(lv_obj_get_drag_parent(drag_obj) != false && drag_obj != NULL) {
        drag_obj = lv_obj_get_parent(drag_obj);
    }

    if(drag_obj == NULL) return;

    if(lv_obj_get_drag(drag_obj) == false) return;

    /*Count the movement by drag*/
    state->types.pointer.drag_sum.x += state->types.pointer.vect.x;
    state->types.pointer.drag_sum.y += state->types.pointer.vect.y;

    /*Enough move?*/
    if(state->types.pointer.drag_limit_out == 0) {
        /*If a move is greater then LV_DRAG_LIMIT then begin the drag*/
        if(LV_MATH_ABS(state->types.pointer.drag_sum.x) >= indev_act->driver.drag_limit ||
           LV_MATH_ABS(state->types.pointer.drag_sum.y) >= indev_act->driver.drag_limit) {
            state->types.pointer.drag_limit_out = 1;
        }
    }

    /*If the drag limit is exceeded handle the dragging*/
    if(state->types.pointer.drag_limit_out != 0) {
        /*Set new position if the vector is not zero*/
        if(state->types.pointer.vect.x != 0 || state->types.pointer.vect.y != 0) {

            /*Get the coordinates of the object and modify them*/
            lv_coord_t act_x      = lv_obj_get_x(drag_obj);
            lv_coord_t act_y      = lv_obj_get_y(drag_obj);
            uint16_t inv_buf_size = lv_disp_get_inv_buf_size(
                indev_act->driver.disp); /*Get the number of currently invalidated areas*/

            lv_coord_t prev_x     = drag_obj->coords.x1;
            lv_coord_t prev_y     = drag_obj->coords.y1;
            lv_coord_t prev_par_w = lv_obj_get_width(lv_obj_get_parent(drag_obj));
            lv_coord_t prev_par_h = lv_obj_get_height(lv_obj_get_parent(drag_obj));

            lv_obj_set_pos(drag_obj, act_x + state->types.pointer.vect.x,
                           act_y + state->types.pointer.vect.y);

            /*Set the drag in progress flag if the object is really moved*/
            if(drag_obj->coords.x1 != prev_x || drag_obj->coords.y1 != prev_y) {
                if(state->types.pointer.drag_in_prog !=
                   0) { /*Send the drag begin signal on first move*/
                    drag_obj->signal_cb(drag_obj, LV_SIGNAL_DRAG_BEGIN, indev_act);
                    if(state->reset_query != 0) return;
                }
                state->types.pointer.drag_in_prog = 1;
            }
            /*If the object didn't moved then clear the invalidated areas*/
            else {
                /*In a special case if the object is moved on a page and
                 * the scrollable has fit == true and the object is dragged of the page then
                 * while its coordinate is not changing only the parent's size is reduced */
                lv_coord_t act_par_w = lv_obj_get_width(lv_obj_get_parent(drag_obj));
                lv_coord_t act_par_h = lv_obj_get_height(lv_obj_get_parent(drag_obj));
                if(act_par_w == prev_par_w && act_par_h == prev_par_h) {
                    uint16_t new_inv_buf_size = lv_disp_get_inv_buf_size(indev_act->driver.disp);
                    lv_disp_pop_from_inv_buf(indev_act->driver.disp,
                                             new_inv_buf_size - inv_buf_size);
                }
            }
        }
    }
}

/**
 * Handle throwing by drag if the drag is ended
 * @param indev pointer to an input device state
 */
static void indev_drag_throw(lv_indev_proc_t * proc)
{
    if(proc->types.pointer.drag_in_prog == 0) return;

    /*Set new position if the vector is not zero*/
    lv_obj_t * drag_obj = proc->types.pointer.last_obj;

    /*If drag parent is active check recursively the drag_parent attribute*/
    while(lv_obj_get_drag_parent(drag_obj) != false && drag_obj != NULL) {
        drag_obj = lv_obj_get_parent(drag_obj);
    }

    if(drag_obj == NULL) {
        return;
    }

    /*Return if the drag throw is not enabled*/
    if(lv_obj_get_drag_throw(drag_obj) == false) {
        proc->types.pointer.drag_in_prog = 0;
        drag_obj->signal_cb(drag_obj, LV_SIGNAL_DRAG_END, indev_act);
        return;
    }

    /*Reduce the vectors*/
    proc->types.pointer.drag_throw_vect.x =
        proc->types.pointer.drag_throw_vect.x * (100 - indev_act->driver.drag_throw) / 100;
    proc->types.pointer.drag_throw_vect.y =
        proc->types.pointer.drag_throw_vect.y * (100 - indev_act->driver.drag_throw) / 100;

    if(proc->types.pointer.drag_throw_vect.x != 0 || proc->types.pointer.drag_throw_vect.y != 0) {
        /*Get the coordinates and modify them*/
        lv_area_t coords_ori;
        lv_obj_get_coords(drag_obj, &coords_ori);
        lv_coord_t act_x = lv_obj_get_x(drag_obj) + proc->types.pointer.drag_throw_vect.x;
        lv_coord_t act_y = lv_obj_get_y(drag_obj) + proc->types.pointer.drag_throw_vect.y;
        lv_obj_set_pos(drag_obj, act_x, act_y);

        lv_area_t coord_new;
        lv_obj_get_coords(drag_obj, &coord_new);

        /*If non of the coordinates are changed then do not continue throwing*/
        if((coords_ori.x1 == coord_new.x1 || proc->types.pointer.drag_throw_vect.x == 0) &&
           (coords_ori.y1 == coord_new.y1 || proc->types.pointer.drag_throw_vect.y == 0)) {
            proc->types.pointer.drag_in_prog      = 0;
            proc->types.pointer.vect.x            = 0;
            proc->types.pointer.vect.y            = 0;
            proc->types.pointer.drag_throw_vect.x = 0;
            proc->types.pointer.drag_throw_vect.y = 0;
            drag_obj->signal_cb(drag_obj, LV_SIGNAL_DRAG_END, indev_act);
            if(proc->reset_query) return; /*The object might be deleted*/
        }
    }
    /*If the types.pointer.vectors become 0 -> types.pointer.drag_in_prog = 0 and send a drag end
       signal*/
    else {
        proc->types.pointer.drag_in_prog = 0;
        drag_obj->signal_cb(drag_obj, LV_SIGNAL_DRAG_END, indev_act);
        if(proc->reset_query) return; /*The object might be deleted*/
    }
}<|MERGE_RESOLUTION|>--- conflicted
+++ resolved
@@ -408,15 +408,11 @@
             focused->signal_cb(focused, LV_SIGNAL_PRESSED, NULL);
             if(i->proc.reset_query) return; /*The object might be deleted*/
             lv_event_send(focused, LV_EVENT_PRESSED, NULL);
-<<<<<<< HEAD
             if(i->proc.reset_query) return;     /*The object might be deleted*/
         }
         else if(data->key == LV_GROUP_KEY_ESC) {
             /*Send the ESC as a normal KEY*/
             lv_group_send_data(g, LV_GROUP_KEY_ESC);
-=======
-            if(i->proc.reset_query) return; /*The object might be deleted*/
->>>>>>> d6088f2b
 
             lv_event_send(focused, LV_EVENT_CANCEL, NULL);
             if(i->proc.reset_query) return;     /*The object might be deleted*/
