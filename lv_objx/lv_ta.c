/**
 * @file lv_ta.c
 * 
 */


/*********************
 *      INCLUDES
 *********************/
#include "lv_conf.h"
#if USE_LV_TA != 0

#include "lv_ta.h"
#include "../lv_obj/lv_group.h"
#include "../lv_draw/lv_draw.h"
#include "misc/gfx/anim.h"
#include "misc/gfx/text.h"
#include "misc/math/math_base.h"

/*********************
 *      DEFINES
 *********************/
/*Test configuration*/
#ifndef LV_TA_MAX_LENGTH
#define LV_TA_MAX_LENGTH    256
#endif

#ifndef LV_TA_CUR_BLINK_TIME
#define LV_TA_CUR_BLINK_TIME 400    /*ms*/
#endif

#ifndef LV_TA_PWD_SHOW_TIME
#define LV_TA_PWD_SHOW_TIME 1500    /*ms*/
#endif

#define LV_TA_DEF_WIDTH     (2 * LV_DPI)
#define LV_TA_DEF_HEIGHT    (1 * LV_DPI)

/**********************
 *      TYPEDEFS
 **********************/

/**********************
 *  STATIC PROTOTYPES
 **********************/
static bool lv_ta_design(lv_obj_t * ta, const area_t * mask, lv_design_mode_t mode);
static bool lv_ta_scrling_design(lv_obj_t * scrl, const area_t * mask, lv_design_mode_t mode);
static void cursor_blink_anim(lv_obj_t * ta, uint8_t show);
static void pwd_char_hider_anim(lv_obj_t * ta, int32_t x);
static void pwd_char_hider(lv_obj_t * ta);
static void lv_ta_save_valid_cursor_x(lv_obj_t * ta);

/**********************
 *  STATIC VARIABLES
 **********************/
lv_design_f_t ancestor_design_f;
lv_design_f_t scrl_design_f;

/**********************
 *      MACROS
 **********************/

/**********************
 *   GLOBAL FUNCTIONS
 **********************/

/*----------------- 
 * Create function
 *-----------------*/

/**
 * Create a text area objects
 * @param par pointer to an object, it will be the parent of the new text area
 * @param copy pointer to a text area object, if not NULL then the new object will be copied from it
 * @return pointer to the created text area
 */
lv_obj_t * lv_ta_create(lv_obj_t * par, lv_obj_t * copy)
{
    /*Create the ancestor object*/
    lv_obj_t * new_ta = lv_page_create(par, copy);
    dm_assert(new_ta);
    
    /*Allocate the object type specific extended data*/
    lv_ta_ext_t * ext = lv_obj_alloc_ext(new_ta, sizeof(lv_ta_ext_t));
    dm_assert(ext);
    ext->cursor_show = 1;
    ext->cursor_state = 0;
    ext->pwd_mode = 0;
    ext->pwd_tmp = NULL;
    ext->cursor_style = NULL;
    ext->cursor_pos = 0;
    ext->cursor_type = LV_TA_CURSOR_LINE;
    ext->cursor_valid_x = 0;
    ext->label = NULL;

    if(ancestor_design_f == NULL) ancestor_design_f = lv_obj_get_design_f(new_ta);
    if(scrl_design_f == NULL) scrl_design_f = lv_obj_get_design_f(ext->page.scrl);

    lv_obj_set_signal_f(new_ta, lv_ta_signal);
    lv_obj_set_signal_f(lv_page_get_scrl(new_ta), lv_ta_scrl_signal);
    lv_obj_set_design_f(new_ta, lv_ta_design);

    /*Init the new text area object*/
    if(copy == NULL) {
    	ext->label = lv_label_create(new_ta, NULL);

    	lv_obj_set_design_f(ext->page.scrl, lv_ta_scrling_design);
    	lv_label_set_long_mode(ext->label, LV_LABEL_LONG_BREAK);
    	lv_label_set_text(ext->label, "Text.area");
    	lv_page_glue_obj(ext->label, true);
    	lv_obj_set_click(ext->label, false);
    	lv_obj_set_style(new_ta, lv_style_get(LV_STYLE_PRETTY, NULL));
        lv_page_set_sb_mode(new_ta, LV_PAGE_SB_MODE_AUTO);
        lv_obj_set_style(lv_page_get_scrl(new_ta), lv_style_get(LV_STYLE_TRANSP_TIGHT, NULL));
    	lv_obj_set_size(new_ta, LV_TA_DEF_WIDTH, LV_TA_DEF_HEIGHT);
    }
    /*Copy an existing object*/
    else {
    	lv_obj_set_design_f(ext->page.scrl, lv_ta_scrling_design);
    	lv_ta_ext_t * copy_ext = lv_obj_get_ext(copy);
    	ext->label = lv_label_create(new_ta, copy_ext->label);
        ext->cursor_show = copy_ext->cursor_show;
        ext->pwd_mode = copy_ext->pwd_mode;
    	lv_page_glue_obj(ext->label, true);
    	if(copy_ext->one_line) lv_ta_set_one_line(new_ta, true);

        /*Refresh the style with new signal function*/
        lv_obj_refr_style(new_ta);
    }
    
    /*Create a cursor blinker animation*/
    anim_t a;
    a.var = new_ta;
    a.fp = (anim_fp_t)cursor_blink_anim;
    a.time = LV_TA_CUR_BLINK_TIME;
    a.act_time = 0;
    a.end_cb = NULL;
    a.start = 1;
    a.end = 0;
    a.repeat = 1;
    a.repeat_pause = 0;
    a.playback = 1;
    a.playback_pause = 0;
    a.path = anim_get_path(ANIM_PATH_STEP);
    anim_create(&a);

    return new_ta;
}

/**
 * Signal function of the text area
 * @param ta pointer to a text area object
 * @param sign a signal type from lv_signal_t enum
 * @param param pointer to a signal specific variable
 * @return true: the object is still valid (not deleted), false: the object become invalid
 */
bool lv_ta_signal(lv_obj_t * ta, lv_signal_t sign, void * param)
{
    bool valid;

    /* Include the ancient signal function */
    valid = lv_page_signal(ta, sign, param);

    /* The object can be deleted so check its validity and then
     * make the object specific signal handling */
    if(valid != false) {
    	lv_ta_ext_t * ext = lv_obj_get_ext(ta);
    	if(sign == LV_SIGNAL_CLEANUP) {
    	    if(ext->pwd_tmp != NULL) dm_free(ext->pwd_tmp);

            /* (The created label will be deleted automatically) */
    	} else if(sign == LV_SIGNAL_STYLE_CHG) {
            if(ext->label) {
            	lv_obj_t * scrl = lv_page_get_scrl(ta);
            	lv_style_t * style_scrl = lv_obj_get_style(scrl);
                lv_obj_set_width(ext->label, lv_obj_get_width(scrl) - 2 * style_scrl->hpad);
                lv_obj_set_pos(ext->label, style_scrl->hpad, style_scrl->vpad);
                lv_label_set_text(ext->label, NULL);

                lv_obj_refr_ext_size(lv_page_get_scrl(ta));
            }
    	} else if(sign == LV_SIGNAL_CORD_CHG) {
    		/*Set the label width according to the text area width*/
            if(ext->label) {
                if(lv_obj_get_width(ta) != area_get_width(param) ||
                  lv_obj_get_height(ta) != area_get_height(param)) {
                	lv_obj_t * scrl = lv_page_get_scrl(ta);
                	lv_style_t * style_scrl = lv_obj_get_style(scrl);
                    lv_obj_set_width(ext->label, lv_obj_get_width(scrl) - 2 * style_scrl->hpad);
                    lv_obj_set_pos(ext->label, style_scrl->hpad, style_scrl->vpad);
                    lv_label_set_text(ext->label, NULL);    /*Refresh the label*/
                }
            }
    	}
        else if (sign == LV_SIGNAL_CONTROLL) {
            char c = *((char*)param);
            if(c == LV_GROUP_KEY_RIGHT) {
                lv_ta_cursor_right(ta);
            } else if(c == LV_GROUP_KEY_LEFT) {
                lv_ta_cursor_left(ta);
            } else if(c == LV_GROUP_KEY_UP) {
                lv_ta_cursor_up(ta);
            } else if(c == LV_GROUP_KEY_DOWN) {
                lv_ta_cursor_down(ta);
            }
        }
    }
    return valid;
}

/**
 * Signal function of the scrollable part of the text area
 * @param scrl pointer to scrollable part of a text area object
 * @param sign a signal type from lv_signal_t enum
 * @param param pointer to a signal specific variable
 * @return true: the object is still valid (not deleted), false: the object become invalid
 */
bool lv_ta_scrl_signal(lv_obj_t * scrl, lv_signal_t sign, void * param)
{
    bool valid;

    /* Include the ancient signal function */
    valid = lv_page_scrl_signal(scrl, sign, param);

    /* The object can be deleted so check its validity and then
     * make the object specific signal handling */
    if(valid != false) {
        if(sign == LV_SIGNAL_REFR_EXT_SIZE) {
            /*Set ext. size because the cursor might be out of this object*/
            lv_obj_t * ta = lv_obj_get_parent(scrl);
            lv_ta_ext_t * ext = lv_obj_get_ext(ta);
            lv_style_t * style_label = lv_obj_get_style(ext->label);

            scrl->ext_size = MATH_MAX(scrl->ext_size, style_label->line_space + font_get_height(style_label->font));
        }
    }
    return valid;
}
/*=====================
 * Setter functions
 *====================*/

/**
 * Insert a character to the current cursor position
 * @param ta pointer to a text area object
 * @param c a character (could but UTF-8 code as well: 'Á' or txt_unicode_to_utf8(0x047C)
 */
void lv_ta_add_char(lv_obj_t * ta, uint32_t c)
{
	lv_ta_ext_t * ext = lv_obj_get_ext(ta);

    if(ext->pwd_mode != 0) pwd_char_hider(ta);  /*Make sure all the current text contains only '*'*/
#if TXT_UTF8 == 0
    char letter_buf[2];
    letter_buf[0] = c;
    letter_buf[1] = '\0';
#else
    /*Swap because of UTF-8 is "big-endian-like" */
    if(((c >> 8) & 0b11100000) == 0b11000000) {
        c = (c & 0xFF) << 8 | ((c >> 8) & 0xFF);
    }
    if(((c >> 16) & 0b11110000) == 0b11100000) {
        c = (c & 0xFF) << 16 | ((c >> 16) & 0xFF);
    }
    if(((c >> 24) & 0b11111000) == 0b11110000) {
        c = ((c & 0xFF) << 24) | (((c >> 8) & 0xFF) >> 16) | (((c >> 16) & 0xFF) >> 8) | ((c >> 24) & 0xFF);
    }

    char letter_buf[8] = {0};
    memcpy(letter_buf, &c, txt_utf8_size(c));
#endif
    lv_label_ins_text(ext->label, ext->cursor_pos, letter_buf);    /*Insert the character*/

    if(ext->pwd_mode != 0) {

        ext->pwd_tmp = dm_realloc(ext->pwd_tmp, strlen(ext->pwd_tmp) + 2);  /*+2: the new char + \0 */
        dm_assert(ext->pwd_tmp);
        txt_ins(ext->pwd_tmp, ext->cursor_pos, letter_buf);

        anim_t a;
        a.var = ta;
        a.fp = (anim_fp_t)pwd_char_hider_anim;
        a.time = LV_TA_PWD_SHOW_TIME;
        a.act_time = 0;
        a.end_cb = (anim_cb_t)pwd_char_hider;
        a.start = 0;
        a.end = 1;
        a.repeat = 0;
        a.repeat_pause = 0;
        a.playback = 0;
        a.playback_pause = 0;
        a.path = anim_get_path(ANIM_PATH_STEP);
        anim_create(&a);
    }

    /*Move the cursor after the new character*/
    lv_ta_set_cursor_pos(ta, lv_ta_get_cursor_pos(ta) + 1);

    /*It is a valid x step so save it*/
    lv_ta_save_valid_cursor_x(ta);

}

/**
 * Insert a text to the current cursor position
 * @param ta pointer to a text area object
 * @param txt a '\0' terminated string to insert
 */
void lv_ta_add_text(lv_obj_t * ta, const char * txt)
{
	lv_ta_ext_t * ext = lv_obj_get_ext(ta);
<<<<<<< HEAD
	const char * label_txt = lv_label_get_text(ext->label);
    uint16_t label_len = strlen(label_txt);
=======
>>>>>>> 445b5ad2
    uint16_t txt_len = strlen(txt);

    if(ext->pwd_mode != 0) pwd_char_hider(ta);  /*Make sure all the current text contains only '*'*/
    /*Insert the text*/

<<<<<<< HEAD
=======
    lv_label_ins_text(ext->label, ext->cursor_pos, txt);

>>>>>>> 445b5ad2
    if(ext->pwd_mode != 0) {
        ext->pwd_tmp = dm_realloc(ext->pwd_tmp, strlen(ext->pwd_tmp) + txt_len + 1);
        dm_assert(ext->pwd_tmp);

        txt_ins(ext->pwd_tmp, ext->cursor_pos, txt);

        anim_t a;
        a.var = ta;
        a.fp = (anim_fp_t)pwd_char_hider_anim;
        a.time = LV_TA_PWD_SHOW_TIME;
        a.act_time = 0;
        a.end_cb = (anim_cb_t)pwd_char_hider;
        a.start = 0;
        a.end = 1;
        a.repeat = 0;
        a.repeat_pause = 0;
        a.playback = 0;
        a.playback_pause = 0;
        a.path = anim_get_path(ANIM_PATH_STEP);
        anim_create(&a);
    }

    /*Move the cursor after the new text*/
    lv_ta_set_cursor_pos(ta, lv_ta_get_cursor_pos(ta) + txt_len);

    /*It is a valid x step so save it*/
    lv_ta_save_valid_cursor_x(ta);
}

/**
 * Set the text of a text area
 * @param ta pointer to a text area
 * @param txt pointer to the text
 */
void lv_ta_set_text(lv_obj_t * ta, const char * txt)
{
	lv_ta_ext_t * ext = lv_obj_get_ext(ta);
	lv_label_set_text(ext->label, txt);
	lv_ta_set_cursor_pos(ta, LV_TA_CUR_LAST);

	/*Don't let 'width == 0' because cursor will not be visible*/
	if(lv_obj_get_width(ext->label) == 0) {
	    lv_style_t * style = lv_obj_get_style(ext->label);
	    lv_obj_set_width(ext->label, font_get_width(style->font, ' '));
	}

	/*It is a valid x step so save it*/
	lv_ta_save_valid_cursor_x(ta);

    if(ext->pwd_mode != 0) {
        ext->pwd_tmp = dm_realloc(ext->pwd_tmp, strlen(txt) + 1);
        strcpy(ext->pwd_tmp, txt);

        anim_t a;
        a.var = ta;
        a.fp = (anim_fp_t)pwd_char_hider_anim;
        a.time = LV_TA_PWD_SHOW_TIME;
        a.act_time = 0;
        a.end_cb = (anim_cb_t)pwd_char_hider;
        a.start = 0;
        a.end = 1;
        a.repeat = 0;
        a.repeat_pause = 0;
        a.playback = 0;
        a.playback_pause = 0;
        a.path = anim_get_path(ANIM_PATH_STEP);
        anim_create(&a);
    }
}

/**
 * Delete a the left character from the current cursor position
 * @param ta pointer to a text area object
 */
void lv_ta_del(lv_obj_t * ta)
{
	lv_ta_ext_t * ext = lv_obj_get_ext(ta);
	uint16_t cur_pos = ext->cursor_pos;

	if(cur_pos == 0) return;

    char * label_txt = lv_label_get_text(ext->label);
	/*Delete a character*/
#if TXT_UTF8 == 0
    txt_cut(label_txt, ext->cursor_pos - 1, 1);
#else
    uint32_t byte_pos = txt_utf8_get_id(label_txt, ext->cursor_pos - 1);
    txt_cut(label_txt, ext->cursor_pos - 1, txt_utf8_size(label_txt[byte_pos]));
#endif
	/*Refresh the label*/
	lv_label_set_text(ext->label, label_txt);

	/*Don't let 'width == 0' because cursor will not be visible*/
    if(lv_obj_get_width(ext->label) == 0) {
        lv_style_t * style = lv_obj_get_style(ext->label);
        lv_obj_set_width(ext->label, style->line_width);
    }

    if(ext->pwd_mode != 0) {
#if TXT_UTF8 == 0
        txt_cut(ext->pwd_tmp, ext->cursor_pos - 1, 1);
#else
        uint32_t byte_pos = txt_utf8_get_id(ext->pwd_tmp, ext->cursor_pos - 1);
        txt_cut(ext->pwd_tmp, ext->cursor_pos - 1, txt_utf8_size(label_txt[byte_pos]));
#endif
        ext->pwd_tmp = dm_realloc(ext->pwd_tmp, strlen(ext->pwd_tmp) + 1);
        dm_assert(ext->pwd_tmp);
    }

	/*Move the cursor to the place of the deleted character*/
	lv_ta_set_cursor_pos(ta, ext->cursor_pos - 1);

	/*It is a valid x step so save it*/
	lv_ta_save_valid_cursor_x(ta);
}


/**
 * Set the cursor position
 * @param obj pointer to a text area object
 * @param pos the new cursor position in character index
 *             < 0 : index from the end of the text
 *             LV_TA_CUR_LAST: go after the last character
 */
void lv_ta_set_cursor_pos(lv_obj_t * ta, int16_t pos)
{
	lv_ta_ext_t * ext = lv_obj_get_ext(ta);
    lv_obj_t * scrl = lv_page_get_scrl(ta);
    lv_style_t * style_scrl = lv_obj_get_style(scrl);
	uint16_t len = txt_len(lv_label_get_text(ext->label));

	if(pos < 0) pos = len + pos;

	if(pos > len || pos == LV_TA_CUR_LAST) pos = len;

	ext->cursor_pos = pos;

	/*Position the label to make the cursor visible*/
	lv_obj_t * label_par = lv_obj_get_parent(ext->label);
	point_t cur_pos;
	lv_style_t * style = lv_obj_get_style(ta);
	const font_t * font_p = style->font;
	area_t label_cords;
    area_t ta_cords;
	lv_label_get_letter_pos(ext->label, pos, &cur_pos);
	lv_obj_get_cords(ta, &ta_cords);
    lv_obj_get_cords(ext->label, &label_cords);

	/*Check the top*/
	if(lv_obj_get_y(label_par) + cur_pos.y < 0) {
		lv_obj_set_y(label_par, - cur_pos.y);
	}

	/*Check the bottom*/
	cord_t font_h = font_get_height(font_p) >> FONT_ANTIALIAS;
	if(label_cords.y1 + cur_pos.y + font_h + style_scrl->vpad > ta_cords.y2) {
		lv_obj_set_y(label_par, -(cur_pos.y - lv_obj_get_height(ta) +
				                     font_h + 2 * style_scrl->vpad));
	}
	/*Check the left (use the font_h as general unit)*/
    if(lv_obj_get_x(label_par) + cur_pos.x < font_h) {
        lv_obj_set_x(label_par, - cur_pos.x + font_h);
    }

    /*Check the right (use the font_h as general unit)*/
    if(label_cords.x1 + cur_pos.x + font_h + style_scrl->hpad > ta_cords.x2) {
        lv_obj_set_x(label_par, -(cur_pos.x - lv_obj_get_width(ta) +
                                     font_h + 2 * style_scrl->hpad));
    }

    /*Reset cursor blink animation*/
    anim_t a;
    a.var = ta;
    a.fp = (anim_fp_t)cursor_blink_anim;
    a.time = LV_TA_CUR_BLINK_TIME;
    a.act_time = 0;
    a.end_cb = NULL;
    a.start = 1;
    a.end= 0;
    a.repeat = 1;
    a.repeat_pause = 0;
    a.playback = 1;
    a.playback_pause = 0;
    a.path = anim_get_path(ANIM_PATH_STEP);
    anim_create(&a);

	lv_obj_inv(ta);
}


/**
 * Move the cursor one character right
 * @param ta pointer to a text area object
 */
void lv_ta_cursor_right(lv_obj_t * ta)
{
	uint16_t cp = lv_ta_get_cursor_pos(ta);
	cp++;
	lv_ta_set_cursor_pos(ta, cp);

	/*It is a valid x step so save it*/
	lv_ta_save_valid_cursor_x(ta);
}

/**
 * Move the cursor one character left
 * @param ta pointer to a text area object
 */
void lv_ta_cursor_left(lv_obj_t * ta)
{
	uint16_t cp = lv_ta_get_cursor_pos(ta);
	if(cp > 0)  {
		cp--;
		lv_ta_set_cursor_pos(ta, cp);

		/*It is a valid x step so save it*/
		lv_ta_save_valid_cursor_x(ta);
	}
}

/**
 * Move the cursor one line down
 * @param ta pointer to a text area object
 */
void lv_ta_cursor_down(lv_obj_t * ta)
{
	lv_ta_ext_t * ext = lv_obj_get_ext(ta);
	point_t pos;

	/*Get the position of the current letter*/
	lv_label_get_letter_pos(ext->label, lv_ta_get_cursor_pos(ta), &pos);

	/*Increment the y with one line and keep the valid x*/
	lv_style_t * label_style = lv_obj_get_style(ext->label);
	const font_t * font_p = label_style->font;
    cord_t font_h = font_get_height(font_p) >> FONT_ANTIALIAS;
	pos.y += font_h + label_style->line_space + 1;
	pos.x = ext->cursor_valid_x;

	/*Do not go below he last line*/
	if(pos.y < lv_obj_get_height(ext->label)) {
		/*Get the letter index on the new cursor position and set it*/
		uint16_t new_cur_pos = lv_label_get_letter_on(ext->label, &pos);
		lv_ta_set_cursor_pos(ta, new_cur_pos);
	}
}

/**
 * Move the cursor one line up
 * @param ta pointer to a text area object
 */
void lv_ta_cursor_up(lv_obj_t * ta)
{
	lv_ta_ext_t * ext = lv_obj_get_ext(ta);
	point_t pos;

	/*Get the position of the current letter*/
	lv_label_get_letter_pos(ext->label, lv_ta_get_cursor_pos(ta), &pos);

	/*Decrement the y with one line and keep the valid x*/
	lv_style_t * label_style = lv_obj_get_style(ext->label);
	const font_t * font = label_style->font;
    cord_t font_h = font_get_height(font) >> FONT_ANTIALIAS;
	pos.y -= font_h + label_style->line_space - 1;
	pos.x = ext->cursor_valid_x;

	/*Get the letter index on the new cursor position and set it*/
	uint16_t new_cur_pos = lv_label_get_letter_on(ext->label, &pos);
	lv_ta_set_cursor_pos(ta, new_cur_pos);
}

/**
 * Set the cursor visibility.
 * @param ta pointer to a text area object
 * @return show true: show the cursor and blink it, false: hide cursor
 */
void lv_ta_set_cursor_show(lv_obj_t * ta, bool show)
{
    lv_ta_ext_t * ext = lv_obj_get_ext(ta);
    ext->cursor_show = show == false ? 0 : 1;
    ext->cursor_state = 0;
    lv_obj_inv(ta);
}

/**
 * Set the cursor type.
 * @param ta pointer to a text area object
 * @param cur_type: element of 'lv_ta_cursor_type_t'
 */
void lv_ta_set_cursor_type(lv_obj_t * ta, lv_ta_cursor_type_t cur_type)
{
    lv_ta_ext_t * ext = lv_obj_get_ext(ta);
    ext->cursor_type = cur_type;
    lv_obj_inv(ta);
}

/**
 * Set the style of the cursor (NULL to use label's style)
 * @param ta pointer to a text area object
 * @param style pointer to the new cursor style
 */
void lv_ta_set_cursor_style(lv_obj_t * ta, lv_style_t * style)
{
    lv_ta_ext_t * ext = lv_obj_get_ext(ta);
    ext->cursor_style = style;
    lv_obj_inv(ta);
}


/**
 * Enable/Disable password mode
 * @param ta ointer to a text area object
 * @param en true: enable, false: disable
 */
void lv_ta_set_pwd_mode(lv_obj_t * ta, bool en)
{
    lv_ta_ext_t * ext = lv_obj_get_ext(ta);

    /*Pwd mode is now enabled*/
    if(ext->pwd_mode == 0 && en != false) {
        char * txt = lv_label_get_text(ext->label);
        uint16_t len = strlen(txt);
        ext->pwd_tmp = dm_alloc(len + 1);
        strcpy(ext->pwd_tmp, txt);

        uint16_t i;
        for(i = 0; i < len; i++) {
            txt[i] = '*';       /*All char to '*'*/
        }
        txt[i] = '\0';

        lv_label_set_text(ext->label, NULL);
    }
    /*Pwd mode is now disabled*/
    else if(ext->pwd_mode == 1 && en == false) {
        lv_label_set_text(ext->label, ext->pwd_tmp);
        dm_free(ext->pwd_tmp);
        ext->pwd_tmp = NULL;
    }

    ext->pwd_mode = en == false ? 0 : 1;
}

/**
 * Configure the text area to one line or back to normal
 * @param ta pointer to a Text area object
 * @param en true: one line, false: normal
 */
void lv_ta_set_one_line(lv_obj_t * ta, bool en)
{
    if(en != false) {
        lv_ta_ext_t * ext = lv_obj_get_ext(ta);
        lv_style_t * style_ta = lv_obj_get_style(ta);
        lv_style_t * style_label = lv_obj_get_style(ext->label);
        cord_t font_h =  font_get_height(style_label->font) >> FONT_ANTIALIAS;

        ext->one_line = 1;
        lv_cont_set_fit(lv_page_get_scrl(ta), true, true);
        lv_obj_set_height(ta, font_h + style_ta->vpad * 2);
        lv_label_set_long_mode(ext->label, LV_LABEL_LONG_EXPAND);
        lv_label_set_no_break(ext->label, true);
        lv_obj_set_pos(lv_page_get_scrl(ta), style_ta->hpad, style_ta->vpad);
    } else {
        lv_ta_ext_t * ext = lv_obj_get_ext(ta);
        lv_style_t * style_ta = lv_obj_get_style(ta);

        ext->one_line = 0;
        lv_cont_set_fit(lv_page_get_scrl(ta), false, true);
        lv_label_set_long_mode(ext->label, LV_LABEL_LONG_BREAK);
        lv_label_set_no_break(ext->label, false);
        lv_obj_set_height(ta, LV_TA_DEF_HEIGHT);
        lv_obj_set_pos(lv_page_get_scrl(ta), style_ta->hpad, style_ta->vpad);
    }
}

/*=====================
 * Getter functions
 *====================*/

/**
 * Get the text of a text area
 * @param ta pointer to a text area object
 * @return pointer to the text
 */
const char * lv_ta_get_txt(lv_obj_t * ta)
{
	lv_ta_ext_t * ext = lv_obj_get_ext(ta);

	const char * txt;
	if(ext->pwd_mode == 0) {
	    txt = lv_label_get_text(ext->label);
	} else {
	    txt = ext->pwd_tmp;
	}

	return txt;
}


/**
 * Get the label of a text area
 * @param ta pointer to a text area object
 * @return pointer to the label object
 */
lv_obj_t * lv_ta_get_label(lv_obj_t * ta)
{
    lv_ta_ext_t * ext = lv_obj_get_ext(ta);
    return ext->label;
}


/**
 * Get the current cursor position in character index
 * @param ta pointer to a text area object
 * @return the cursor position
 */
uint16_t lv_ta_get_cursor_pos(lv_obj_t * ta)
{
	lv_ta_ext_t * ext = lv_obj_get_ext(ta);
	return ext->cursor_pos;
}

/**
 * Get the current cursor visibility.
 * @param ta pointer to a text area object
 * @return true: the cursor is drawn, false: the cursor is hidden
 */
bool lv_ta_get_cursor_show(lv_obj_t * ta)
{
    lv_ta_ext_t * ext = lv_obj_get_ext(ta);
    return ext->cursor_show;
}

/**
 * Get the current cursor type.
 * @param ta pointer to a text area object
 * @return element of 'lv_ta_cursor_type_t'
 */
lv_ta_cursor_type_t lv_ta_get_cursor_type(lv_obj_t * ta)
{
    lv_ta_ext_t * ext = lv_obj_get_ext(ta);
    return ext->cursor_type;
}

/**
 * Get the style of the cursor
 * @param ta pointer to a text area object
 * @return style pointer to the new cursor style
 */
lv_style_t *  lv_ta_get_cursor_style(lv_obj_t * ta)
{
    lv_ta_ext_t * ext = lv_obj_get_ext(ta);
    return ext->cursor_style;
}

/**
 * Get the password mode
 * @param ta pointer to a text area object
 * @return true: password mode is enabled, false: disabled
 */
bool lv_ta_get_pwd_mode(lv_obj_t * ta)
{
    lv_ta_ext_t * ext = lv_obj_get_ext(ta);
    return ext->pwd_mode;
}

/**********************
 *   STATIC FUNCTIONS
 **********************/

/**
 * Handle the drawing related tasks of the text areas
 * @param ta pointer to an object
 * @param mask the object will be drawn only in this area
 * @param mode LV_DESIGN_COVER_CHK: only check if the object fully covers the 'mask_p' area
 *                                  (return 'true' if yes)
 *             LV_DESIGN_DRAW_MAIN: draw the object (always return 'true')
 *             LV_DESIGN_DRAW_POST: drawing after every children are drawn
 * @param return true/false, depends on 'mode'
 */
static bool lv_ta_design(lv_obj_t * ta, const area_t * masp, lv_design_mode_t mode)
{
    if(mode == LV_DESIGN_COVER_CHK) {
    	/*Return false if the object is not covers the mask_p area*/
    	return ancestor_design_f(ta, masp, mode);
    } else if(mode == LV_DESIGN_DRAW_MAIN) {
		/*Draw the object*/
		ancestor_design_f(ta, masp, mode);

    } else if(mode == LV_DESIGN_DRAW_POST) {
		ancestor_design_f(ta, masp, mode);
    }
    return true;
}

/**
 * An extended scrollable design of the page. Calls the normal design function and draws a cursor.
 * @param scrl pointer to the scrollable part of the Text area
 * @param mask  the object will be drawn only in this area
 * @param mode LV_DESIGN_COVER_CHK: only check if the object fully covers the 'mask_p' area
 *                                  (return 'true' if yes)
 *             LV_DESIGN_DRAW_MAIN: draw the object (always return 'true')
 *             LV_DESIGN_DRAW_POST: drawing after every children are drawn
 * @return return true/false, depends on 'mode'
 */
static bool lv_ta_scrling_design(lv_obj_t * scrl, const area_t * mask, lv_design_mode_t mode)
{
	if(mode == LV_DESIGN_COVER_CHK) {
		/*Return false if the object is not covers the mask_p area*/
		return scrl_design_f(scrl, mask, mode);
	} else if(mode == LV_DESIGN_DRAW_MAIN) {
		/*Draw the object*/
		scrl_design_f(scrl, mask, mode);
	} else if(mode == LV_DESIGN_DRAW_POST) {
		scrl_design_f(scrl, mask, mode);

		/*Draw the cursor too*/
		lv_obj_t * ta = lv_obj_get_parent(scrl);
		lv_ta_ext_t * ta_ext = lv_obj_get_ext(ta);
		if(ta_ext->cursor_show == 0 || ta_ext->cursor_state == 0) return true; 	/*The cursor is not visible now*/

        lv_style_t * label_style = lv_obj_get_style(ta_ext->label);

        lv_style_t cur_style;
        if(ta_ext->cursor_style != NULL) {
            lv_style_cpy(&cur_style, ta_ext->cursor_style);
        }
        else {
            /*If cursor style is not specified then use the modified label style */
        	lv_style_cpy(&cur_style, label_style);
        	color_t ccolor_tmp = cur_style.ccolor;		/*Make letter color to cursor color*/
        	cur_style.ccolor = cur_style.mcolor;		/*In block mode the letter color will be current background color*/
        	cur_style.mcolor = ccolor_tmp;
        	cur_style.gcolor = ccolor_tmp;
        	cur_style.bcolor = ccolor_tmp;
        	cur_style.bopa = OPA_COVER;
        	cur_style.bwidth = 1 * LV_DOWNSCALE;
        	cur_style.line_width = 1 * LV_DOWNSCALE;
        	cur_style.swidth = 0;
        	cur_style.radius = 0;
        	cur_style.empty = 0;
        	cur_style.opa = OPA_COVER;
        }

		uint16_t cur_pos = lv_ta_get_cursor_pos(ta);
		const char * txt = lv_label_get_text(ta_ext->label);
<<<<<<< HEAD
        uint32_t byte_pos;
#if TXT_UTF8 != 0
        byte_pos = txt_utf8_get_id(txt, cur_pos);
#else
        byte_pos = cur_pos;
#endif

=======

        uint32_t byte_pos;
#if TXT_UTF8 != 0
        byte_pos = txt_utf8_get_id(txt, cur_pos);
#else
        byte_pos = cur_pos;
#endif

>>>>>>> 445b5ad2
		uint32_t letter = txt_utf8_next(&txt[byte_pos], NULL);
		cord_t letter_h = font_get_height(label_style->font) >> FONT_ANTIALIAS;
		/*Set letter_w (set not 0 on non printable but valid chars)*/
        cord_t letter_w;
		if(letter == '\0' || letter == '\n' || letter == '\r') {
		    letter_w = font_get_width(label_style->font, ' ');
		} else {
            letter_w = font_get_width(label_style->font, letter);
		}

		point_t letter_pos;
		lv_label_get_letter_pos(ta_ext->label, cur_pos, &letter_pos);

		/*If the cursor is out of the text (most right) draw it to the next line*/
		if(letter_pos.x + ta_ext->label->cords.x1 + letter_w > ta_ext->label->cords.x2 && ta_ext->one_line == 0) {
		    letter_pos.x = 0;
		    letter_pos.y += letter_h + label_style->line_space;

		    if(letter != '\0'){
		        byte_pos += txt_utf8_size(txt[byte_pos]);
		        letter = txt_utf8_next(&txt[byte_pos], NULL);
		    }

		    if(letter == '\0' || letter == '\n' || letter == '\r') {
                letter_w = font_get_width(label_style->font, ' ');
            } else {
                letter_w = font_get_width(label_style->font, letter);
            }
		}

		/*Draw he cursor according to the type*/
		area_t cur_area;
		if(ta_ext->cursor_type == LV_TA_CURSOR_LINE) {
			cur_area.x1 = letter_pos.x + ta_ext->label->cords.x1 - (cur_style.line_width >> 1) - (cur_style.line_width & 0x1);
			cur_area.y1 = letter_pos.y + ta_ext->label->cords.y1;
			cur_area.x2 = letter_pos.x + ta_ext->label->cords.x1 + (cur_style.line_width >> 1);
			cur_area.y2 = letter_pos.y + ta_ext->label->cords.y1 + letter_h;
			lv_draw_rect(&cur_area, mask, &cur_style);
		} else if(ta_ext->cursor_type == LV_TA_CURSOR_BLOCK) {
			cur_area.x1 = letter_pos.x + ta_ext->label->cords.x1;
			cur_area.y1 = letter_pos.y + ta_ext->label->cords.y1;
			cur_area.x2 = letter_pos.x + ta_ext->label->cords.x1 + letter_w;
			cur_area.y2 = letter_pos.y + ta_ext->label->cords.y1 + letter_h;

			lv_draw_rect(&cur_area, mask, &cur_style);

			/*Get the current letter*/
#if TXT_UTF8 == 0
			char letter_buf[2];
			letter_buf[0] = txt[byte_pos];
            letter_buf[1] = '\0';
#else
            char letter_buf[8] = {0};
            memcpy(letter_buf, &txt[byte_pos], txt_utf8_size(txt[byte_pos]));
#endif
			lv_draw_label(&cur_area, mask, &cur_style, letter_buf, TXT_FLAG_NONE, 0);

		} else if(ta_ext->cursor_type == LV_TA_CURSOR_OUTLINE) {
			cur_area.x1 = letter_pos.x + ta_ext->label->cords.x1;
			cur_area.y1 = letter_pos.y + ta_ext->label->cords.y1;
			cur_area.x2 = letter_pos.x + ta_ext->label->cords.x1 + letter_w;
			cur_area.y2 = letter_pos.y + ta_ext->label->cords.y1 + letter_h;

			cur_style.empty = 1;
			if(cur_style.bwidth == 0) cur_style.bwidth = 1 * LV_DOWNSCALE; /*Be sure the border will be drawn*/
			lv_draw_rect(&cur_area, mask, &cur_style);
		} else if(ta_ext->cursor_type == LV_TA_CURSOR_UNDERLINE) {
			cur_area.x1 = letter_pos.x + ta_ext->label->cords.x1;
			cur_area.y1 = letter_pos.y + ta_ext->label->cords.y1 + letter_h - (cur_style.line_width >> 1);
			cur_area.x2 = letter_pos.x + ta_ext->label->cords.x1 + letter_w;
			cur_area.y2 = letter_pos.y + ta_ext->label->cords.y1 + letter_h + (cur_style.line_width >> 1) + (cur_style.line_width & 0x1);

			lv_draw_rect(&cur_area, mask, &cur_style);
		}

	}

	return true;
}


/**
 * Called to blink the cursor
 * @param ta pointer to a text area
 * @param hide 1: hide the cursor, 0: show it
 */
static void cursor_blink_anim(lv_obj_t * ta, uint8_t show)
{
	lv_ta_ext_t * ext = lv_obj_get_ext(ta);
	if(show != ext->cursor_state) {
        ext->cursor_state = show == 0 ? 0 : 1;
        if(ext->cursor_show != 0) lv_obj_inv(ta);
	}
}


/**
 * Dummy function to animate char hiding in pwd mode.
 * Does nothing, but a function is required in car hiding anim.
 * (pwd_char_hider callback do the real job)
 * @param ta unused
 * @param x unused
 */
static void pwd_char_hider_anim(lv_obj_t * ta, int32_t x)
{

}

/**
 * Hide all characters (convert them to '*')
 * @param ta: pointer to text area object
 */
static void pwd_char_hider(lv_obj_t * ta)
{
    lv_ta_ext_t * ext = lv_obj_get_ext(ta);
    if(ext->pwd_mode != 0) {
        char * txt = lv_label_get_text(ext->label);
        int16_t len = txt_len(txt);
        bool refr = false;
        uint16_t i;
        for(i = 0; i < len; i++) txt[i] = '*';

        txt[i] = '\0';

        if(refr != false) lv_label_set_text(ext->label, txt);
    }
}

/**
 * Save the cursor x position as valid. It is important when jumping up/down to a shorter line
 * @param ta pointer to a text area object
 */
static void lv_ta_save_valid_cursor_x(lv_obj_t * ta)
{
	lv_ta_ext_t * ext = lv_obj_get_ext(ta);
	point_t cur_pos;
	lv_label_get_letter_pos(ext->label, ext->cursor_pos, &cur_pos);
	ext->cursor_valid_x = cur_pos.x;
}

#endif<|MERGE_RESOLUTION|>--- conflicted
+++ resolved
@@ -309,21 +309,14 @@
 void lv_ta_add_text(lv_obj_t * ta, const char * txt)
 {
 	lv_ta_ext_t * ext = lv_obj_get_ext(ta);
-<<<<<<< HEAD
 	const char * label_txt = lv_label_get_text(ext->label);
     uint16_t label_len = strlen(label_txt);
-=======
->>>>>>> 445b5ad2
     uint16_t txt_len = strlen(txt);
 
     if(ext->pwd_mode != 0) pwd_char_hider(ta);  /*Make sure all the current text contains only '*'*/
     /*Insert the text*/
 
-<<<<<<< HEAD
-=======
     lv_label_ins_text(ext->label, ext->cursor_pos, txt);
-
->>>>>>> 445b5ad2
     if(ext->pwd_mode != 0) {
         ext->pwd_tmp = dm_realloc(ext->pwd_tmp, strlen(ext->pwd_tmp) + txt_len + 1);
         dm_assert(ext->pwd_tmp);
@@ -870,7 +863,6 @@
 
 		uint16_t cur_pos = lv_ta_get_cursor_pos(ta);
 		const char * txt = lv_label_get_text(ta_ext->label);
-<<<<<<< HEAD
         uint32_t byte_pos;
 #if TXT_UTF8 != 0
         byte_pos = txt_utf8_get_id(txt, cur_pos);
@@ -878,16 +870,6 @@
         byte_pos = cur_pos;
 #endif
 
-=======
-
-        uint32_t byte_pos;
-#if TXT_UTF8 != 0
-        byte_pos = txt_utf8_get_id(txt, cur_pos);
-#else
-        byte_pos = cur_pos;
-#endif
-
->>>>>>> 445b5ad2
 		uint32_t letter = txt_utf8_next(&txt[byte_pos], NULL);
 		cord_t letter_h = font_get_height(label_style->font) >> FONT_ANTIALIAS;
 		/*Set letter_w (set not 0 on non printable but valid chars)*/
