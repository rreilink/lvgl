/**
 * @file lv_calendar.c
 *
 */

/*********************
 *      INCLUDES
 *********************/
#include "lv_calendar.h"
#if USE_LV_CALENDAR != 0

#include "../lv_draw/lv_draw.h"
#include "../lv_hal/lv_hal_indev.h"
#include "../lv_misc/lv_math.h"
#include "../lv_core/lv_indev.h"
#include "../lv_themes/lv_theme.h"

/*********************
 *      DEFINES
 *********************/

/**********************
 *      TYPEDEFS
 **********************/
enum {
    DAY_DRAW_PREV_MONTH,
    DAY_DRAW_ACT_MONTH,
    DAY_DRAW_NEXT_MONTH,
};
typedef uint8_t day_draw_state_t;

/**********************
 *  STATIC PROTOTYPES
 **********************/
static bool lv_calendar_design(lv_obj_t * calendar, const lv_area_t * mask, lv_design_mode_t mode);
static lv_res_t lv_calendar_signal(lv_obj_t * calendar, lv_signal_t sign, void * param);
static bool calculate_touched_day(lv_obj_t * calendar, const lv_point_t * touched_point);
static lv_coord_t get_header_height(lv_obj_t * calendar);
static lv_coord_t get_day_names_height(lv_obj_t * calendar);
static void draw_header(lv_obj_t * calendar, const lv_area_t * mask);
static void draw_day_names(lv_obj_t * calendar, const lv_area_t * mask);
static void draw_days(lv_obj_t * calendar, const lv_area_t * mask);
static uint8_t get_day_of_week(uint32_t year, uint32_t month, uint32_t day);
static bool is_highlighted(lv_obj_t * calendar, int32_t year, int32_t month, int32_t day);
static const char * get_day_name(lv_obj_t * calendar, uint8_t day);
static const char * get_month_name(lv_obj_t * calendar, int32_t month);
static uint8_t get_month_length(int32_t year, int32_t month);
static uint8_t is_leap_year(uint32_t year);


/**********************
 *  STATIC VARIABLES
 **********************/
static lv_signal_func_t ancestor_signal;
static lv_design_func_t ancestor_design;
static const char * day_name[7] = {"Su", "Mo", "Tu", "We", "Th", "Fr", "Sa"};
static const char * month_name[12] = {"January",   "February",   "March",    "April",
        "May",       "June",       "July",     "August",
        "September", "October",    "November", "December"
};

/**********************
 *      MACROS
 **********************/

/**********************
 *   GLOBAL FUNCTIONS
 **********************/

/**
 * Create a calendar object
 * @param par pointer to an object, it will be the parent of the new calendar
 * @param copy pointer to a calendar object, if not NULL then the new object will be copied from it
 * @return pointer to the created calendar
 */
lv_obj_t * lv_calendar_create(lv_obj_t * par, const lv_obj_t * copy)
{
    LV_LOG_TRACE("calendar create started");

    /*Create the ancestor of calendar*/
    lv_obj_t * new_calendar = lv_obj_create(par, copy);
    lv_mem_assert(new_calendar);
    if(new_calendar == NULL) return NULL;

    /*Allocate the calendar type specific extended data*/
    lv_calendar_ext_t * ext = lv_obj_allocate_ext_attr(new_calendar, sizeof(lv_calendar_ext_t));
    lv_mem_assert(ext);
    if(ext == NULL) return NULL;
    if(ancestor_signal == NULL) ancestor_signal = lv_obj_get_signal_func(new_calendar);
    if(ancestor_design == NULL) ancestor_design = lv_obj_get_design_func(new_calendar);

    /*Initialize the allocated 'ext' */
    ext->today.year = 2018;
    ext->today.month = 1;
    ext->today.day = 1;

    ext->showed_date.year = 2018;
    ext->showed_date.month = 1;
    ext->showed_date.day = 1;

    ext->pressed_date.year = 0;
    ext->pressed_date.month = 0;
    ext->pressed_date.day = 0;

    ext->highlighted_dates  = NULL;
    ext->highlighted_dates_num = 0;
    ext->day_names = NULL;
    ext->month_names = NULL;
    ext->actions[LV_CALENDAR_ACTION_PR] = NULL;
    ext->actions[LV_CALENDAR_ACTION_CLICK] = NULL;
    ext->actions[LV_CALENDAR_ACTION_LONG_PR] = NULL;
    ext->actions[LV_CALENDAR_ACTION_LONG_PR_REPEAT] = NULL;
    ext->style_header = &lv_style_plain_color;
    ext->style_header_pr = &lv_style_pretty_color;
    ext->style_highlighted_days = &lv_style_plain_color;
    ext->style_inactive_days = &lv_style_btn_ina;
    ext->style_week_box = &lv_style_plain_color;
    ext->style_today_box = &lv_style_pretty_color;
    ext->style_day_names = &lv_style_pretty;

    /*The signal and design functions are not copied so set them here*/
    lv_obj_set_signal_func(new_calendar, lv_calendar_signal);
    lv_obj_set_design_func(new_calendar, lv_calendar_design);

    /*Init the new calendar calendar*/
    if(copy == NULL) {
        lv_obj_set_size(new_calendar, LV_DPI * 2, LV_DPI * 2);
        lv_obj_set_style(new_calendar, &lv_style_pretty);

        lv_theme_t * th = lv_theme_get_current();
        if(th) {
            lv_calendar_set_style(new_calendar, LV_CALENDAR_STYLE_BG, th->calendar.bg);
            lv_calendar_set_style(new_calendar, LV_CALENDAR_STYLE_HEADER, th->calendar.header);
            lv_calendar_set_style(new_calendar, LV_CALENDAR_STYLE_HEADER_PR, th->calendar.header_pr);
            lv_calendar_set_style(new_calendar, LV_CALENDAR_STYLE_DAY_NAMES, th->calendar.day_names);
            lv_calendar_set_style(new_calendar, LV_CALENDAR_STYLE_WEEK_BOX, th->calendar.week_box);
            lv_calendar_set_style(new_calendar, LV_CALENDAR_STYLE_TODAY_BOX, th->calendar.today_box);
            lv_calendar_set_style(new_calendar, LV_CALENDAR_STYLE_HIGHLIGHTED_DAYS, th->calendar.highlighted_days);
            lv_calendar_set_style(new_calendar, LV_CALENDAR_STYLE_INACTIVE_DAYS, th->calendar.inactive_days);
        } else {
            lv_calendar_set_style(new_calendar, LV_CALENDAR_STYLE_BG, &lv_style_pretty);
            lv_calendar_set_style(new_calendar, LV_CALENDAR_STYLE_HEADER, ext->style_header);
            lv_calendar_set_style(new_calendar, LV_CALENDAR_STYLE_HEADER_PR, ext->style_header_pr);
            lv_calendar_set_style(new_calendar, LV_CALENDAR_STYLE_DAY_NAMES, ext->style_day_names);
            lv_calendar_set_style(new_calendar, LV_CALENDAR_STYLE_WEEK_BOX, ext->style_week_box);
            lv_calendar_set_style(new_calendar, LV_CALENDAR_STYLE_TODAY_BOX, ext->style_today_box);
            lv_calendar_set_style(new_calendar, LV_CALENDAR_STYLE_HIGHLIGHTED_DAYS, ext->style_highlighted_days);
            lv_calendar_set_style(new_calendar, LV_CALENDAR_STYLE_INACTIVE_DAYS, ext->style_inactive_days);

        }

    }
    /*Copy an existing calendar*/
    else {
        lv_calendar_ext_t * copy_ext = lv_obj_get_ext_attr(copy);
        ext->today.year = copy_ext->today.year;
        ext->today.month = copy_ext->today.month;
        ext->today.day = copy_ext->today.day;

        ext->showed_date.year = copy_ext->showed_date.year;
        ext->showed_date.month = copy_ext->showed_date.month;
        ext->showed_date.day = copy_ext->showed_date.day;

        ext->highlighted_dates  = copy_ext->highlighted_dates;
        ext->highlighted_dates_num = copy_ext->highlighted_dates_num;
        ext->day_names = copy_ext->day_names;

        memcpy(ext->actions, copy_ext->actions, sizeof(ext->actions));

        ext->month_names = copy_ext->month_names;
        ext->style_header = copy_ext->style_header;
        ext->style_header_pr = copy_ext->style_header_pr;
        ext->style_highlighted_days = copy_ext->style_highlighted_days;
        ext->style_inactive_days = copy_ext->style_inactive_days;
        ext->style_week_box = copy_ext->style_week_box;
        ext->style_today_box = copy_ext->style_today_box;
        ext->style_day_names = copy_ext->style_day_names;
        /*Refresh the style with new signal function*/
        lv_obj_refresh_style(new_calendar);
    }

    LV_LOG_INFO("calendar created");

    return new_calendar;
}

/*======================
 * Add/remove functions
 *=====================*/

/*
 * New object specific "add" or "remove" functions come here
 */


/*=====================
 * Setter functions
 *====================*/

/**
 * Set a function to call when a calendar event happens
 * @param calendar pointer to a calendar object
 * @param action type of event form 'lv_action_t' (press, release, long press, long press repeat)
 */
void lv_calendar_set_action(lv_obj_t * calendar, lv_calendar_action_t type, lv_action_t action)
{
    if(type >= LV_CALENDAR_ACTION_NUM) return;

    lv_calendar_ext_t * ext = lv_obj_get_ext_attr(calendar);
    ext->actions[type] = action;
}

/**
 * Set the today's date
 * @param calendar pointer to a calendar object
 * @param today pointer to an `lv_calendar_date_t` variable containing the date of today. The value will be saved it can be local variable too.
 */
void lv_calendar_set_today_date(lv_obj_t * calendar, lv_calendar_date_t * today)
{
    lv_calendar_ext_t * ext = lv_obj_get_ext_attr(calendar);
    ext->today.year = today->year;
    ext->today.month = today->month;
    ext->today.day = today->day;

    lv_obj_invalidate(calendar);
}

/**
 * Set the currently showed
 * @param calendar pointer to a calendar object
 * @param showed pointer to an `lv_calendar_date_t` variable containing the date to show. The value will be saved it can be local variable too.
 */
void lv_calendar_set_showed_date(lv_obj_t * calendar, lv_calendar_date_t * showed)
{
    lv_calendar_ext_t * ext = lv_obj_get_ext_attr(calendar);
    ext->showed_date.year = showed->year;
    ext->showed_date.month = showed->month;
    ext->showed_date.day = showed->day;

    lv_obj_invalidate(calendar);
}

/**
 * Set the the highlighted dates
 * @param calendar pointer to a calendar object
 * @param highlighted pointer to an `lv_calendar_date_t` array containing the dates. ONLY A POINTER WILL BE SAVED! CAN'T BE LOCAL ARRAY.
 * @param date_num number of dates in the array
 */
void lv_calendar_set_highlighted_dates(lv_obj_t * calendar, lv_calendar_date_t * highlighted, uint16_t date_num)
{
    lv_calendar_ext_t * ext = lv_obj_get_ext_attr(calendar);
    ext->highlighted_dates = highlighted;
    ext->highlighted_dates_num = date_num;

    lv_obj_invalidate(calendar);
}


/**
 * Set the name of the days
 * @param calendar pointer to a calendar object
 * @param day_names pointer to an array with the names. E.g. `const char * days[7] = {"Sun", "Mon", ...}`
 *                  Only the pointer will be saved so this variable can't be local which will be destroyed later.
 */
void lv_calendar_set_day_names(lv_obj_t * calendar, const char ** day_names)
{
    lv_calendar_ext_t * ext = lv_obj_get_ext_attr(calendar);
    ext->day_names = day_names;
    lv_obj_invalidate(calendar);
}

/**
 * Set the name of the month
 * @param calendar pointer to a calendar object
 * @param day_names pointer to an array with the names. E.g. `const char * days[12] = {"Jan", "Feb", ...}`
 *                  Only the pointer will be saved so this variable can't be local which will be destroyed later.
 */
void lv_calendar_set_month_names(lv_obj_t * calendar, const char ** day_names)
{
    lv_calendar_ext_t * ext = lv_obj_get_ext_attr(calendar);
    ext->month_names = day_names;
    lv_obj_invalidate(calendar);
}

/**
 * Set a style of a calendar.
 * @param calendar pointer to calendar object
 * @param type which style should be set
 * @param style pointer to a style
 *  */
void lv_calendar_set_style(lv_obj_t * calendar, lv_calendar_style_t type, lv_style_t * style)
{
    lv_calendar_ext_t * ext = lv_obj_get_ext_attr(calendar);

    switch(type) {
    case LV_CALENDAR_STYLE_BG:
        lv_obj_set_style(calendar, style);
        break;
    case LV_CALENDAR_STYLE_DAY_NAMES:
        ext->style_day_names = style;
        break;
    case LV_CALENDAR_STYLE_HEADER:
        ext->style_header = style;
        break;
    case LV_CALENDAR_STYLE_HEADER_PR:
        ext->style_header_pr = style;
        break;
    case LV_CALENDAR_STYLE_HIGHLIGHTED_DAYS:
        ext->style_highlighted_days = style;
        break;
    case LV_CALENDAR_STYLE_INACTIVE_DAYS:
        ext->style_inactive_days = style;
        break;
    case LV_CALENDAR_STYLE_TODAY_BOX:
        ext->style_today_box = style;
        break;
    case LV_CALENDAR_STYLE_WEEK_BOX:
        ext->style_week_box = style;
        break;
    }

    lv_obj_invalidate(calendar);
}

/*=====================
 * Getter functions
 *====================*/

/**
 * Get the action of a calendar
 * @param calendar pointer to a calendar object
 * @return pointer to the action function
 */
lv_action_t lv_calendar_get_action(const lv_obj_t * calendar, lv_calendar_action_t type)
{
    if(type >= LV_CALENDAR_ACTION_NUM) return NULL;

    lv_calendar_ext_t * ext = lv_obj_get_ext_attr(calendar);
    return ext->actions[type];
}

/**
 * Get the today's date
 * @param calendar pointer to a calendar object
 * @return return pointer to an `lv_calendar_date_t` variable containing the date of today.
 */
lv_calendar_date_t * lv_calendar_get_today_date(const lv_obj_t * calendar)
{
    lv_calendar_ext_t * ext = lv_obj_get_ext_attr(calendar);
    return &ext->today;
}

/**
 * Get the currently showed
 * @param calendar pointer to a calendar object
 * @return pointer to an `lv_calendar_date_t` variable containing the date is being shown.
 */
lv_calendar_date_t * lv_calendar_get_showed_date(const lv_obj_t * calendar)
{
    lv_calendar_ext_t * ext = lv_obj_get_ext_attr(calendar);
    return &ext->showed_date;
}

/**
 * Get the the pressed date.
 * @param calendar pointer to a calendar object
 * @return pointer to an `lv_calendar_date_t` variable containing the pressed date.
 */
lv_calendar_date_t * lv_calendar_get_pressed_date(const lv_obj_t * calendar)
{
    lv_calendar_ext_t * ext = lv_obj_get_ext_attr(calendar);
    return &ext->pressed_date;
}

/**
 * Get the the highlighted dates
 * @param calendar pointer to a calendar object
 * @return pointer to an `lv_calendar_date_t` array containing the dates.
 */
lv_calendar_date_t * lv_calendar_get_highlighted_dates(const lv_obj_t * calendar)
{
    lv_calendar_ext_t * ext = lv_obj_get_ext_attr(calendar);
    return ext->highlighted_dates;
}

/**
 * Get the number of the highlighted dates
 * @param calendar pointer to a calendar object
 * @return number of highlighted days
 */
uint16_t lv_calendar_get_highlighted_dates_num(const lv_obj_t * calendar)
{
    lv_calendar_ext_t * ext = lv_obj_get_ext_attr(calendar);
    return ext->highlighted_dates_num;
}

/**
 * Get the name of the days
 * @param calendar pointer to a calendar object
 * @return pointer to the array of day names
 */
const char ** lv_calendar_get_day_names(const lv_obj_t * calendar)
{
    lv_calendar_ext_t * ext = lv_obj_get_ext_attr(calendar);
    return ext->day_names;
}

/**
 * Get the name of the month
 * @param calendar pointer to a calendar object
 * @return pointer to the array of month names
 */
const char ** lv_calendar_get_month_names(const lv_obj_t * calendar)
{
    lv_calendar_ext_t * ext = lv_obj_get_ext_attr(calendar);
    return ext->month_names;
}

/**
 * Get style of a calendar.
 * @param calendar pointer to calendar object
 * @param type which style should be get
 * @return style pointer to the style
 *  */
lv_style_t * lv_calendar_get_style(const lv_obj_t * calendar, lv_calendar_style_t type)
{
    lv_style_t * style = NULL;
    lv_calendar_ext_t * ext = lv_obj_get_ext_attr(calendar);

    switch(type) {
<<<<<<< HEAD
    case LV_CALENDAR_STYLE_BG:
        return  lv_obj_get_style(calendar);
    case LV_CALENDAR_STYLE_HEADER:
        return ext->style_header;
    case LV_CALENDAR_STYLE_HEADER_PR:
        return ext->style_header_pr;
    case LV_CALENDAR_STYLE_DAY_NAMES:
        return ext->style_day_names;
    case LV_CALENDAR_STYLE_HIGHLIGHTED_DAYS:
        return ext->style_highlighted_days;
    case LV_CALENDAR_STYLE_INACTIVE_DAYS:
        return ext->style_inactive_days;
    case LV_CALENDAR_STYLE_WEEK_BOX:
        return ext->style_week_box;
    case LV_CALENDAR_STYLE_TODAY_BOX:
        return ext->style_today_box;
    default:
        return NULL;
=======
        case LV_CALENDAR_STYLE_BG:
            style = lv_obj_get_style(calendar);
            break;
        case LV_CALENDAR_STYLE_HEADER:
            style = ext->style_header;
            break;
        case LV_CALENDAR_STYLE_HEADER_PR:
            style = ext->style_header_pr;
            break;
        case LV_CALENDAR_STYLE_DAY_NAMES:
            style = ext->style_day_names;
            break;
        case LV_CALENDAR_STYLE_HIGHLIGHTED_DAYS:
            style = ext->style_highlighted_days;
            break;
        case LV_CALENDAR_STYLE_INACTIVE_DAYS:
            style = ext->style_inactive_days;
            break;
        case LV_CALENDAR_STYLE_WEEK_BOX:
            style = ext->style_week_box;
            break;
        case LV_CALENDAR_STYLE_TODAY_BOX:
            style = ext->style_today_box;
            break;
        default:
            style = NULL;
            break;
>>>>>>> 5e8a6924
    }

    return style;
}

/*=====================
 * Other functions
 *====================*/

/*
 * New object specific "other" functions come here
 */

/**********************
 *   STATIC FUNCTIONS
 **********************/

/**
 * Handle the drawing related tasks of the calendars
 * @param calendar pointer to an object
 * @param mask the object will be drawn only in this area
 * @param mode LV_DESIGN_COVER_CHK: only check if the object fully covers the 'mask_p' area
 *                                  (return 'true' if yes)
 *             LV_DESIGN_DRAW: draw the object (always return 'true')
 *             LV_DESIGN_DRAW_POST: drawing after every children are drawn
 * @param return true/false, depends on 'mode'
 */
static bool lv_calendar_design(lv_obj_t * calendar, const lv_area_t * mask, lv_design_mode_t mode)
{
    /*Return false if the object is not covers the mask_p area*/
    if(mode == LV_DESIGN_COVER_CHK) {
        return false;
    }
    /*Draw the object*/
    else if(mode == LV_DESIGN_DRAW_MAIN) {
        lv_opa_t opa_scale = lv_obj_get_opa_scale(calendar);
        lv_draw_rect(&calendar->coords, mask, lv_calendar_get_style(calendar, LV_CALENDAR_STYLE_BG), opa_scale);

        draw_header(calendar, mask);
        draw_day_names(calendar, mask);
        draw_days(calendar, mask);

    }
    /*Post draw when the children are drawn*/
    else if(mode == LV_DESIGN_DRAW_POST) {

    }

    return true;
}

/**
 * Signal function of the calendar
 * @param calendar pointer to a calendar object
 * @param sign a signal type from lv_signal_t enum
 * @param param pointer to a signal specific variable
 * @return LV_RES_OK: the object is not deleted in the function; LV_RES_INV: the object is deleted
 */
static lv_res_t lv_calendar_signal(lv_obj_t * calendar, lv_signal_t sign, void * param)
{
    lv_res_t res;

    /* Include the ancient signal function */
    res = ancestor_signal(calendar, sign, param);
    if(res != LV_RES_OK) return res;


    if(sign == LV_SIGNAL_CLEANUP) {
        /*Nothing to cleanup. (No dynamically allocated memory in 'ext')*/
    } else if(sign == LV_SIGNAL_PRESSED) {
        lv_calendar_ext_t * ext = lv_obj_get_ext_attr(calendar);
        /*Call the press action, 'param' is the caller indev_proc*/
        if(ext->actions[LV_CALENDAR_ACTION_PR]) {
            lv_indev_t * indev = lv_indev_get_act();
            lv_point_t p;
            lv_indev_get_point(indev, &p);

            if(calculate_touched_day(calendar, &p)){
                if(ext->btn_pressing != 0) lv_obj_invalidate(calendar);
                ext->btn_pressing = 0;
                res = ext->actions[LV_CALENDAR_ACTION_PR](calendar);
            }
        }
    } else if(sign == LV_SIGNAL_PRESSING) {
        lv_calendar_ext_t * ext = lv_obj_get_ext_attr(calendar);
        lv_area_t header_area;
        lv_area_copy(&header_area, &calendar->coords);
        header_area.y2 = header_area.y1 + get_header_height(calendar);

        lv_indev_t * indev = lv_indev_get_act();
        lv_point_t p;
        lv_indev_get_point(indev, &p);

        if(lv_area_is_point_on(&header_area, &p)) {
            if(p.x < header_area.x1 + lv_area_get_width(&header_area) / 2) {
                if(ext->btn_pressing != -1) lv_obj_invalidate(calendar);
                ext->btn_pressing = -1;
            } else {
                if(ext->btn_pressing != 1) lv_obj_invalidate(calendar);
                ext->btn_pressing = 1;
            }

            ext->pressed_date.year = 0;
        } else if(calculate_touched_day(calendar, &p)) {
            if(ext->btn_pressing != 0) lv_obj_invalidate(calendar);
            ext->btn_pressing = 0;
        } else {
            if(ext->btn_pressing != 0) lv_obj_invalidate(calendar);
            ext->btn_pressing = 0;
            ext->pressed_date.year = 0;
        }
    } else if(sign == LV_SIGNAL_PRESS_LOST) {
        lv_calendar_ext_t * ext = lv_obj_get_ext_attr(calendar);
        ext->pressed_date.year = 0;
        ext->btn_pressing = 0;
        lv_obj_invalidate(calendar);

    } else if(sign == LV_SIGNAL_RELEASED) {
        lv_calendar_ext_t * ext = lv_obj_get_ext_attr(calendar);
        if(ext->btn_pressing < 0) {
            if(ext->showed_date.month <= 1) {
                ext->showed_date.month = 12;
                ext->showed_date.year --;
            } else {
                ext->showed_date.month --;
            }
        } else if(ext->btn_pressing >  0) {
            if(ext->showed_date.month >= 12) {
                ext->showed_date.month = 1;
                ext->showed_date.year ++;
            } else {
                ext->showed_date.month ++;
            }
        }
        else if(ext->pressed_date.year != 0)
        {
            if(ext->actions[LV_CALENDAR_ACTION_CLICK]) {
                res = ext->actions[LV_CALENDAR_ACTION_CLICK](calendar);
            }
        }

        ext->pressed_date.year = 0;
        ext->btn_pressing = 0;
        lv_obj_invalidate(calendar);


    } else if(sign == LV_SIGNAL_LONG_PRESS) {
        lv_calendar_ext_t * ext = lv_obj_get_ext_attr(calendar);
        if(ext->actions[LV_CALENDAR_ACTION_LONG_PR] && (ext->pressed_date.year != 0)) {
            res = ext->actions[LV_CALENDAR_ACTION_LONG_PR](calendar);
        }
    } else if(sign == LV_SIGNAL_LONG_PRESS_REP) {
        lv_calendar_ext_t * ext = lv_obj_get_ext_attr(calendar);
        if(ext->actions[LV_CALENDAR_ACTION_LONG_PR_REPEAT] && (ext->pressed_date.year != 0)) {
            res = ext->actions[LV_CALENDAR_ACTION_LONG_PR_REPEAT](calendar);
        }
    } else if(sign == LV_SIGNAL_CONTROLL) {
        uint8_t c = *((uint8_t *) param);
        lv_calendar_ext_t * ext = lv_obj_get_ext_attr(calendar);
        if(c == LV_GROUP_KEY_RIGHT || c == LV_GROUP_KEY_UP) {
            if(ext->showed_date.month >= 12) {
                ext->showed_date.month = 1;
                ext->showed_date.year ++;
            } else {
                ext->showed_date.month ++;
            }
            lv_obj_invalidate(calendar);
        } else if(c == LV_GROUP_KEY_LEFT || c == LV_GROUP_KEY_DOWN) {
            if(ext->showed_date.month <= 1) {
                ext->showed_date.month = 12;
                ext->showed_date.year --;
            } else {
                ext->showed_date.month --;
            }
            lv_obj_invalidate(calendar);
        }
    } else if(sign == LV_SIGNAL_GET_TYPE) {
        lv_obj_type_t * buf = param;
        uint8_t i;
        for(i = 0; i < LV_MAX_ANCESTOR_NUM - 1; i++) {  /*Find the last set date*/
            if(buf->type[i] == NULL) break;
        }
        buf->type[i] = "lv_calendar";
    }

    return res;
}

/**
 * It will check if the days part of calendar is touched
 * and if it is, it will calculate the day and put it in pressed_date of calendar object.
 * @param calendar pointer to a calendar object
 * @param pointer to a point
 * @return true: days part of calendar is touched and its related date is put in pressed date
 * false: the point is out of days part area.
 */
static bool calculate_touched_day(lv_obj_t * calendar, const lv_point_t * touched_point)
{
    lv_area_t days_area;
    lv_area_copy(&days_area, &calendar->coords);
    lv_style_t * style_bg = lv_calendar_get_style(calendar, LV_CALENDAR_STYLE_BG);
    days_area.x1 += style_bg->body.padding.hor;
    days_area.x2 -= style_bg->body.padding.hor;
    days_area.y1 = calendar->coords.y1 + get_header_height(calendar) + get_day_names_height(calendar) - style_bg->body.padding.ver;

    if(lv_area_is_point_on(&days_area, touched_point)) {
        lv_coord_t w = (days_area.x2 - days_area.x1 + 1) / 7;
        lv_coord_t h = (days_area.y2 - days_area.y1 + 1) / 6;
        uint8_t x_pos = 0;
        x_pos = (touched_point->x - days_area.x1) / w;
        if(x_pos > 6) x_pos = 6;
        uint8_t y_pos = 0;
        y_pos = (touched_point->y - days_area.y1) / h;
        if(y_pos > 5) y_pos = 5;

        uint8_t i_pos = 0;
        i_pos = (y_pos * 7) + x_pos;
        lv_calendar_ext_t * ext = lv_obj_get_ext_attr(calendar);
        if(i_pos < get_day_of_week(ext->showed_date.year, ext->showed_date.month, 1) ) {
            ext->pressed_date.year = ext->showed_date.year - (ext->showed_date.month == 1 ? 1 : 0);
            ext->pressed_date.month = ext->showed_date.month == 1 ? 12 : (ext->showed_date.month - 1);
            ext->pressed_date.day = get_month_length(ext->pressed_date.year, ext->pressed_date.month) -
                    get_day_of_week(ext->showed_date.year, ext->showed_date.month, 1) + 1 + i_pos;
        }
        else if(i_pos < (get_day_of_week(ext->showed_date.year, ext->showed_date.month, 1) +
                get_month_length(ext->showed_date.year, ext->showed_date.month))) {
            ext->pressed_date.year = ext->showed_date.year;
            ext->pressed_date.month = ext->showed_date.month;
            ext->pressed_date.day = i_pos + 1 - get_day_of_week(ext->showed_date.year, ext->showed_date.month, 1);
        }
        else if(i_pos < 42) {
            ext->pressed_date.year = ext->showed_date.year + (ext->showed_date.month == 12 ? 1 : 0);
            ext->pressed_date.month = ext->showed_date.month == 12 ? 1 : (ext->showed_date.month + 1);
            ext->pressed_date.day = i_pos + 1 - get_day_of_week(ext->showed_date.year, ext->showed_date.month, 1)
                                                                                                                                                                                                                                                                                           - get_month_length(ext->showed_date.year, ext->showed_date.month);
        }
        return true;
    }else {
        return false;
    }
}

/**
 * Get the height of a calendar's header based on it's style
 * @param calendar point to a calendar
 * @return the header's height
 */
static lv_coord_t get_header_height(lv_obj_t * calendar)
{
    lv_calendar_ext_t * ext = lv_obj_get_ext_attr(calendar);

    return lv_font_get_height(ext->style_header->text.font) + ext->style_header->body.padding.ver * 2;
}

/**
 * Get the height of a calendar's day_names based on it's style
 * @param calendar point to a calendar
 * @return the day_names's height
 */
static lv_coord_t get_day_names_height(lv_obj_t * calendar)
{
    lv_calendar_ext_t * ext = lv_obj_get_ext_attr(calendar);

    return lv_font_get_height(ext->style_day_names->text.font) + ext->style_day_names->body.padding.ver * 2;
}

/**
 * Draw the calendar header with month name and arrows
 * @param calendar point to a calendar
 * @param mask a mask for drawing
 */
static void draw_header(lv_obj_t * calendar, const lv_area_t * mask)
{
    lv_calendar_ext_t * ext = lv_obj_get_ext_attr(calendar);
    lv_opa_t opa_scale = lv_obj_get_opa_scale(calendar);

    lv_area_t header_area;
    header_area.x1 = calendar->coords.x1;
    header_area.x2 = calendar->coords.x2;
    header_area.y1 = calendar->coords.y1;
    header_area.y2 = calendar->coords.y1 + get_header_height(calendar);

    lv_draw_rect(&header_area, mask, ext->style_header, opa_scale);

    /*Add the year + month name*/
    char txt_buf[64];
    lv_math_num_to_str(ext->showed_date.year, txt_buf);
    txt_buf[4] =  ' ';
    txt_buf[5] =  '\0';
    strcpy(&txt_buf[5], get_month_name(calendar, ext->showed_date.month));
    header_area.y1 += ext->style_header->body.padding.ver;
    lv_draw_label(&header_area, mask, ext->style_header, opa_scale, txt_buf, LV_TXT_FLAG_CENTER, NULL);

    /*Add the left arrow*/
    lv_style_t * arrow_style = ext->btn_pressing < 0 ? ext->style_header_pr : ext->style_header;
    header_area.x1 += ext->style_header->body.padding.hor;
    lv_draw_label(&header_area, mask, arrow_style, opa_scale, SYMBOL_LEFT, LV_TXT_FLAG_NONE, NULL);

    /*Add the right arrow*/
    arrow_style = ext->btn_pressing > 0 ? ext->style_header_pr : ext->style_header;
    header_area.x1 = header_area.x2 - ext->style_header->body.padding.hor -
            lv_txt_get_width(SYMBOL_RIGHT, 1, arrow_style->text.font,
                    arrow_style->text.line_space, LV_TXT_FLAG_NONE);
    lv_draw_label(&header_area, mask, arrow_style, opa_scale, SYMBOL_RIGHT, LV_TXT_FLAG_NONE, NULL);

}

/**
 * Draw the day's name below the header
 * @param calendar point to a calendar
 * @param mask a mask for drawing
 */
static void draw_day_names(lv_obj_t * calendar, const lv_area_t * mask)
{
    lv_calendar_ext_t * ext = lv_obj_get_ext_attr(calendar);
    lv_opa_t opa_scale = lv_obj_get_opa_scale(calendar);

    lv_coord_t hpad = ext->style_day_names->body.padding.hor;
    lv_coord_t w = lv_obj_get_width(calendar) - 2 * hpad;
    lv_coord_t box_w = w / 7;
    lv_area_t label_area;
    label_area.y1 = calendar->coords.y1 + get_header_height(calendar) + ext->style_day_names->body.padding.ver;
    label_area.y2 = label_area.y1 + lv_font_get_height(ext->style_day_names->text.font);
    uint32_t i;
    for(i = 0; i < 7; i++) {
        label_area.x1 = calendar->coords.x1 + (w * i) / 7 + hpad;
        label_area.x2 = label_area.x1 + box_w;
        lv_draw_label(&label_area, mask, ext->style_day_names, opa_scale, get_day_name(calendar, i), LV_TXT_FLAG_CENTER, NULL);
    }

}

/**
 * Draw the date numbers in a matrix
 * @param calendar point to a calendar
 * @param mask a mask for drawing
 */
static void draw_days(lv_obj_t * calendar, const lv_area_t * mask)
{
    lv_calendar_ext_t * ext = lv_obj_get_ext_attr(calendar);
    lv_style_t * style_bg = lv_calendar_get_style(calendar, LV_CALENDAR_STYLE_BG);
    lv_coord_t hpad = style_bg->body.padding.hor;
    lv_area_t label_area;
    lv_opa_t opa_scale = lv_obj_get_opa_scale(calendar);
    label_area.y1 = calendar->coords.y1 + get_header_height(calendar) +
            ext->style_day_names->body.padding.ver + lv_font_get_height(ext->style_day_names->text.font) +
            style_bg->body.padding.inner;
    label_area.y2 = label_area.y1 + lv_font_get_height(style_bg->text.font);

    lv_coord_t w = lv_obj_get_width(calendar) - 2 * hpad;
    lv_coord_t h = calendar->coords.y2 - label_area.y1 - style_bg->body.padding.ver;
    lv_coord_t box_w = w / 7;
    lv_coord_t vert_space = (h - (6 * lv_font_get_height(style_bg->text.font))) / 5;

    uint32_t week;
    uint8_t day_cnt;
    uint8_t month_start_day = get_day_of_week(ext->showed_date.year, ext->showed_date.month, 1);
    day_draw_state_t draw_state;    /*true: Not the prev. or next month is drawn*/
    lv_style_t * act_style;

    /*If starting with the first day of the week then the previous month is not visible*/
    if(month_start_day == 0) {
        day_cnt = 1;
        draw_state = DAY_DRAW_ACT_MONTH;
        act_style = style_bg;
    } else {
        draw_state = DAY_DRAW_PREV_MONTH;
        day_cnt = get_month_length(ext->showed_date.year, ext->showed_date.month - 1); /*Length of the previous month*/
        day_cnt -= month_start_day - 1;             /*First visible number of the previous month*/
        act_style = ext->style_inactive_days;
    }


    bool month_of_today_shown = false;
    if(ext->showed_date.year ==  ext->today.year &&
            ext->showed_date.month ==  ext->today.month) {
        month_of_today_shown = true;
    }

    char buf[3];
    bool in_week_box = false;

    /*Draw 6 weeks*/
    for(week = 0; week < 6; week++) {

        /*Draw the "week box"*/
        if(month_of_today_shown &&
                ((draw_state == DAY_DRAW_ACT_MONTH  && ext->today.day >= day_cnt && ext->today.day < day_cnt + 7) ||
                        (draw_state == DAY_DRAW_PREV_MONTH && ext->today.day <= 7 - month_start_day && week == 0))) {
            lv_area_t week_box_area;
            lv_area_copy(&week_box_area, &label_area);      /*'label_area' is already set for this row*/
            week_box_area.x1 = calendar->coords.x1 + style_bg->body.padding.hor - ext->style_week_box->body.padding.hor;
            week_box_area.x2 = calendar->coords.x2 - style_bg->body.padding.hor + ext->style_week_box->body.padding.hor;

            week_box_area.y1 -= ext->style_week_box->body.padding.ver;
            week_box_area.y2 += ext->style_week_box->body.padding.ver;
            lv_draw_rect(&week_box_area, mask, ext->style_week_box, opa_scale);

            in_week_box = true;
        } else {
            in_week_box = false;
        }

        /*Draw the 7 days of a week*/
        uint32_t day;
        for(day = 0; day < 7; day++) {
            /*The previous month is over*/
            if(draw_state == DAY_DRAW_PREV_MONTH && day == month_start_day) {
                draw_state = DAY_DRAW_ACT_MONTH;
                day_cnt = 1;
                act_style = style_bg;
            }
            /*The current month is over*/
            if(draw_state == DAY_DRAW_ACT_MONTH &&
                    day_cnt > get_month_length(ext->showed_date.year, ext->showed_date.month)) {
                draw_state = DAY_DRAW_NEXT_MONTH;
                day_cnt = 1;
                act_style = ext->style_inactive_days;
            }

            label_area.x1 = calendar->coords.x1 + (w * day) / 7 + hpad;
            label_area.x2 = label_area.x1 + box_w;

            /*Draw the "today box"*/
            if(draw_state == DAY_DRAW_ACT_MONTH && month_of_today_shown && ext->today.day == day_cnt) {
                lv_area_t today_box_area;
                lv_area_copy(&today_box_area, &label_area);
                today_box_area.x1 = label_area.x1;
                today_box_area.x2 = label_area.x2;

                today_box_area.y1 = label_area.y1 - ext->style_today_box->body.padding.ver;
                today_box_area.y2 = label_area.y2 + ext->style_today_box->body.padding.ver;
                lv_draw_rect(&today_box_area, mask, ext->style_today_box, opa_scale);
            }

            /*Get the final style : highlighted/week box/today box/normal*/
            lv_style_t * final_style;
            if(draw_state == DAY_DRAW_PREV_MONTH &&
                    is_highlighted(calendar, ext->showed_date.year - (ext->showed_date.month == 1 ? 1 : 0),
                            ext->showed_date.month == 1 ? 12 : ext->showed_date.month - 1,
                                    day_cnt)) {
                final_style = ext->style_highlighted_days;
            } else if(draw_state == DAY_DRAW_ACT_MONTH &&
                    is_highlighted(calendar, ext->showed_date.year,
                            ext->showed_date.month,
                            day_cnt)) {
                final_style = ext->style_highlighted_days;
            } else if(draw_state == DAY_DRAW_NEXT_MONTH &&
                    is_highlighted(calendar, ext->showed_date.year + (ext->showed_date.month == 12 ? 1 : 0),
                            ext->showed_date.month == 12 ? 1 : ext->showed_date.month + 1,
                                    day_cnt)) {
                final_style = ext->style_highlighted_days;
            } else if(month_of_today_shown && day_cnt == ext->today.day && draw_state == DAY_DRAW_ACT_MONTH) final_style = ext->style_today_box;
            else if(in_week_box && draw_state == DAY_DRAW_ACT_MONTH) final_style = ext->style_week_box;
            else final_style = act_style;

            /*Write the day's number*/
            lv_math_num_to_str(day_cnt, buf);
            lv_draw_label(&label_area, mask, final_style, opa_scale, buf, LV_TXT_FLAG_CENTER, NULL);

            /*Go to the next day*/
            day_cnt ++;

        }

        /*Got to the next weeks row*/
        label_area.y1 += vert_space + lv_font_get_height(style_bg->text.font);
        label_area.y2 += vert_space + lv_font_get_height(style_bg->text.font);
    }
}

/**
 * Check weather a date is highlighted or not
 * @param calendar pointer to a calendar object
 * @param year a year
 * @param month a  month [1..12]
 * @param day a day [1..31]
 * @return true: highlighted
 */
static bool is_highlighted(lv_obj_t * calendar, int32_t year, int32_t month, int32_t day)
{
    lv_calendar_ext_t * ext = lv_obj_get_ext_attr(calendar);

    if(ext->highlighted_dates == NULL || ext->highlighted_dates_num == 0) return false;

    uint32_t i;
    for(i = 0; i < ext->highlighted_dates_num; i++) {
        if(ext->highlighted_dates[i].year == year &&
                ext->highlighted_dates[i].month == month &&
                ext->highlighted_dates[i].day == day) {
            return true;
        }
    }

    return false;
}

/**
 * Get the day name
 * @param calendar pointer to a calendar object
 * @param day a day in [0..6]
 * @return
 */
static const char * get_day_name(lv_obj_t * calendar, uint8_t day)
{

    lv_calendar_ext_t * ext = lv_obj_get_ext_attr(calendar);
    if(ext->day_names) return ext->day_names[day];
    else return day_name[day];
}

/**
 * Get the month name
 * @param calendar pointer to a calendar object
 * @param month a month. The range is basically [1..12] but [-11..1] is also supported to handle previous year
 * @return
 */
static const char * get_month_name(lv_obj_t * calendar, int32_t month)
{
    month --;   /*Range of months id [1..12] but range of indexes is [0..11]*/
    if(month < 0) month = 12 + month;

    lv_calendar_ext_t * ext = lv_obj_get_ext_attr(calendar);
    if(ext->month_names) return ext->month_names[month];
    else return month_name[month];
}

/**
 * Get the number of days in a month
 * @param year a year
 * @param month a month. The range is basically [1..12] but [-11..1] is also supported to handle previous year
 * @return [28..31]
 */
static uint8_t get_month_length(int32_t year, int32_t month)
{
    month --;   /*Range of months id [1..12] but range of indexes is [0..11]*/
    if(month < 0) {
        year--;   /*Already in the previous year (won't be less then -12 to skip a whole year)*/
        month = 12 + month; /*`month` is negative, the result will be < 12*/
    }
    if(month >= 12) {
        year ++;
        month -= 12;
    }

    /*month == 1 is february*/
    return (month == 1) ? (28 + is_leap_year(year)) : 31 - month % 7 % 2;


}

/**
 * Tells whether a year is leap year or not
 * @param year a year
 * @return 0: not leap year; 1: leap year
 */
static uint8_t is_leap_year(uint32_t year)
{
    return (year % 4) || ((year % 100 == 0) && (year % 400)) ? 0 : 1;
}

/**
 * Get the day of the week
 * @param year a year
 * @param month a  month
 * @param day a day
 * @return [0..6] which means [Sun..Sat]
 */
static uint8_t get_day_of_week(uint32_t year, uint32_t month, uint32_t day)
{
    uint32_t a = month < 3 ? 1 : 0;
    uint32_t b = year - a;

    uint32_t day_of_week = (day + (31 * (month - 2 + 12 * a) / 12) +
            b + (b / 4) - (b / 100) + (b / 400)) % 7;

    return day_of_week;
}

#endif<|MERGE_RESOLUTION|>--- conflicted
+++ resolved
@@ -428,26 +428,6 @@
     lv_calendar_ext_t * ext = lv_obj_get_ext_attr(calendar);
 
     switch(type) {
-<<<<<<< HEAD
-    case LV_CALENDAR_STYLE_BG:
-        return  lv_obj_get_style(calendar);
-    case LV_CALENDAR_STYLE_HEADER:
-        return ext->style_header;
-    case LV_CALENDAR_STYLE_HEADER_PR:
-        return ext->style_header_pr;
-    case LV_CALENDAR_STYLE_DAY_NAMES:
-        return ext->style_day_names;
-    case LV_CALENDAR_STYLE_HIGHLIGHTED_DAYS:
-        return ext->style_highlighted_days;
-    case LV_CALENDAR_STYLE_INACTIVE_DAYS:
-        return ext->style_inactive_days;
-    case LV_CALENDAR_STYLE_WEEK_BOX:
-        return ext->style_week_box;
-    case LV_CALENDAR_STYLE_TODAY_BOX:
-        return ext->style_today_box;
-    default:
-        return NULL;
-=======
         case LV_CALENDAR_STYLE_BG:
             style = lv_obj_get_style(calendar);
             break;
@@ -475,7 +455,6 @@
         default:
             style = NULL;
             break;
->>>>>>> 5e8a6924
     }
 
     return style;
